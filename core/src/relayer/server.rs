--- conflicted
+++ resolved
@@ -1,13 +1,6 @@
 use crate::validator::state::ValidatorState;
-<<<<<<< HEAD
-use gdex_types::proto::{
-    BlockInfoProto, BlockProto, Relayer, RelayerBlockInfoResponse, RelayerBlockResponse, RelayerGetBlockInfoRequest,
-    RelayerGetBlockRequest, RelayerGetLatestBlockInfoRequest,
-};
-=======
-use gdex_types::proto::{BlockInfoProto, Relayer, RelayerRequest, RelayerResponse};
+use gdex_types::proto::{*};
 use multiaddr::Multiaddr;
->>>>>>> bd43be77
 use narwhal_types::CertificateDigestProto;
 
 use std::sync::Arc;
@@ -39,7 +32,7 @@
 
 #[tonic::async_trait]
 impl Relayer for RelayerService {
-    async fn read_latest_block_info(
+    async fn get_latest_block_info(
         &self,
         _request: Request<RelayerGetLatestBlockInfoRequest>,
     ) -> Result<Response<RelayerBlockInfoResponse>, Status> {
@@ -49,14 +42,8 @@
 
         match returned_value {
             Ok(opt) => {
-<<<<<<< HEAD
                 if let Some(block_info) = opt {
                     Ok(Response::new(RelayerBlockInfoResponse {
-=======
-                if opt.is_some() {
-                    let block_info = opt.unwrap();
-                    Ok(Response::new(RelayerResponse {
->>>>>>> bd43be77
                         successful: true,
                         block_info: Some(BlockInfoProto {
                             block_number: block_info.block_number,
