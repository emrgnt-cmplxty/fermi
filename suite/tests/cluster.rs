// TODO - how do we get set_testing_telemetry to work well with tests?
#[cfg(test)]
pub mod cluster_test_suite {

    // IMPORTS

    // gdex
    use gdex_core::{
        catchup::manager::{
            mock_catchup_manager::{MockCatchupManger, MockRelayServer},
            CatchupManager,
        },
        client::endpoint_from_multiaddr,
    };
    use gdex_node::faucet_server::{FaucetService, FAUCET_PORT};
    use gdex_suite::test_utils::test_cluster::TestCluster;
    use gdex_types::{
        account::{AccountKeyPair, ValidatorKeyPair},
        asset::PRIMARY_ASSET_ID,
        block::{Block, BlockDigest},
        crypto::{get_key_pair_from_rng, KeypairTraits, Signer},
        proto::{
            FaucetAirdropRequest, FaucetClient, FaucetServer, RelayerClient, RelayerGetBlockRequest,
            RelayerGetLatestBlockInfoRequest,
        },
        transaction::{create_asset_creation_transaction, SignedTransaction},
        utils,
    };

    // mysten
    use fastcrypto::{generate_production_keypair, Hash, DIGEST_LEN};
    use narwhal_consensus::ConsensusOutput;
    use narwhal_crypto::KeyPair;
    use narwhal_types::{Certificate, Header};

    // external
    use std::{net::SocketAddr, sync::Arc};
    use tokio::time::{sleep, Duration};
    use tonic::transport::Server;
    use tracing::info;

    // TESTS

    #[tokio::test]
    pub async fn test_spawn_cluster() {
        info!("Creating test cluster");
        let validator_count: usize = 4;
        let mut cluster = TestCluster::spawn(validator_count, None).await;

        info!("Sending transactions");
        cluster.send_transactions(0, 1, 10).await;
    }

    #[tokio::test]
    pub async fn test_balance_state() {
        info!("Creating test cluster");
        let validator_count: usize = 4;
        let mut cluster = TestCluster::spawn(validator_count, None).await;
        sleep(Duration::from_secs(2)).await;

        info!("Sending transactions");
        let (kp_sender, kp_receiver, _) = cluster.send_transactions(0, 1, 20).await;
        sleep(Duration::from_secs(5)).await;

        let genesis_state = cluster.get_validator_spawner(0).get_genesis_state();
        let sender_balance = genesis_state
            .master_controller()
            .bank_controller
            .lock()
            .unwrap()
            .get_balance(kp_sender.public(), PRIMARY_ASSET_ID)
            .unwrap();
        let receiver_balance = genesis_state
            .master_controller()
            .bank_controller
            .lock()
            .unwrap()
            .get_balance(kp_receiver.public(), PRIMARY_ASSET_ID)
            .unwrap();
        assert_eq!(sender_balance + receiver_balance, 2_500_000_000_000_000);
        assert!(receiver_balance > 0, "Receiver balance must be greater than 0");
    }

    #[tokio::test]
    pub async fn test_reconfigure_validator() {
        info!("Creating test cluster");
        let validator_count: usize = 4;
        let mut cluster = TestCluster::spawn(validator_count, None).await;

        info!("Sending transactions");
        cluster.send_transactions(0, 1, 10).await;

        sleep(Duration::from_secs(1)).await;

        info!("Reconfiguring validator");
        let spawner_0 = cluster.get_validator_spawner(0);
        let consensus_committee = spawner_0.get_genesis_state().narwhal_committee().load().clone();
        let new_committee: narwhal_config::Committee = narwhal_config::Committee::clone(&consensus_committee);
        let new_committee: narwhal_config::Committee = narwhal_config::Committee {
            authorities: new_committee.authorities,
            epoch: 1,
        };

        let key = get_key_pair_from_rng::<ValidatorKeyPair, rand::rngs::OsRng>(&mut rand::rngs::OsRng);
        spawner_0
            .get_tx_reconfigure_consensus()
            .as_ref()
            .unwrap()
            .send((key, new_committee))
            .await
            .unwrap();

        sleep(Duration::from_secs(1)).await;
    }

    #[tokio::test(flavor = "multi_thread")]
    pub async fn test_cache_transactions() {
        info!("Creating test cluster");
        let validator_count: usize = 4;
        let mut cluster = TestCluster::spawn(validator_count, None).await;

        info!("Sending transactions");
        let (_, _, signed_transactions) = cluster.send_transactions(0, 1, 10).await;

        info!("Sleep to allow all transactions to propagate");
        sleep(Duration::from_secs(5)).await;

        let spawner_1 = cluster.get_validator_spawner(1);
        let validator_store = &spawner_1
            .get_validator_state()
            .as_ref()
            .unwrap()
            .clone()
            .validator_store;

        // check that every transaction entered the cache
        info!("Verify that all transactions entered cache");
        for signed_transaction in signed_transactions.clone() {
            assert!(validator_store.cache_contains_transaction(signed_transaction.get_transaction_payload()));
        }

        let mut total = 0;
        let block_db = validator_store.block_store.iter(None).await;
        let mut block_db_iter = block_db.iter();

        // TODO - more rigorously check exact match of transactions
        for next_block in block_db_iter.by_ref() {
            let block = next_block.1;
            for serialized_transaction in &block.transactions {
                let signed_transaction_db = SignedTransaction::deserialize(serialized_transaction.0.clone()).unwrap();
                assert!(validator_store.cache_contains_transaction(signed_transaction_db.get_transaction_payload()));
                total += 1;
            }
            assert!(validator_store.cache_contains_block_digest(&block.block_certificate.digest()));
        }
        assert!(
            total as u64 == signed_transactions.len() as u64,
            "total transactions in db does not match total submitted"
        );
    }

    /// TODO - This test currently fails because the stop function does not properly free the resources of the cluster
    #[tokio::test(flavor = "multi_thread")]
    #[ignore]
    pub async fn test_stop_start_node() {
        let validator_count: usize = 4;
        let target_node = validator_count - 1;
        let mut cluster = TestCluster::spawn(validator_count, None).await;

        info!("Stoping target_node={target_node}");
        cluster.stop(target_node).await;
        info!("Sleeping 10s to give more than enough time for shutdown");
        tokio::time::sleep(tokio::time::Duration::from_secs(10)).await;
        info!("Starting target_node={target_node}");
        cluster.start(target_node).await;
        info!("Sleeping 10s to give time for node to restart and have a potential error");
        tokio::time::sleep(tokio::time::Duration::from_secs(10)).await;
    }

    pub fn create_test_consensus_output() -> ConsensusOutput {
        let dummy_header = Header::default();
        let dummy_certificate = Certificate {
            header: dummy_header,
            votes: Vec::new(),
        };
        ConsensusOutput {
            certificate: dummy_certificate,
            consensus_index: 1,
        }
    }

    #[ignore]
    #[tokio::test(flavor = "multi_thread")]
    pub async fn test_catchup_new_node_mock() {
        // utils::set_testing_telemetry("gdex_core=info, gdex_suite=info");
        // submit more transactions than we can possibly process
        const N_TRANSACTIONS: u64 = 1_000_000;
        info!("Creating test cluster");
        let validator_count: usize = 5;
        let target_node = validator_count - 1;

        info!("Launching nodes 1 - {}", target_node);
        let mut cluster = TestCluster::spawn(validator_count, Some(target_node)).await;

        info!("Begin Sending {N_TRANSACTIONS} transactions");
        cluster.send_transactions_async(0, 1, N_TRANSACTIONS, None).await;

        info!("Sleeping 5s to allow network to advance circulation");
        tokio::time::sleep(tokio::time::Duration::from_secs(2)).await;

        info!("Booting up node {}", target_node + 1);
        cluster.start(target_node).await;

        let validator_store_node_1 = &cluster
            .get_validator_spawner(0)
            .get_validator_state()
            .as_ref()
            .unwrap()
            .clone()
            .validator_store;

        let restarted_validator_state = cluster
            .get_validator_spawner(target_node)
            .get_validator_state()
            .unwrap();

        // Verify that blocks do not match before running catchup
        let latest_block_store_node_0 = validator_store_node_1
            .last_block_info_store
            .read(0)
            .await
            .expect("Error fetching from the last block store")
            .expect("Latest block info for node 0 was unexpectedly empty");

        let latest_block_store_target = restarted_validator_state
            .validator_store
            .last_block_info_store
            .read(0)
            .await
            .expect("Error fetching from the last block store")
            // allow unwrap to default for this special case
            .unwrap_or_default();

        assert!(latest_block_store_node_0.block_number != latest_block_store_target.block_number);

        let mock_server = MockRelayServer::new(validator_store_node_1);
        let mut mock_catchup_manager = MockCatchupManger::new(10);
        mock_catchup_manager
            .catchup_narwhal_mediated(&mock_server, &restarted_validator_state)
            .await
            .unwrap();

        // drop the cluster to stop forward progress of consensus
        drop(cluster);

        tokio::time::sleep(tokio::time::Duration::from_secs(5)).await;

        // Verify that blocks do match after running catchup
        let latest_block_store_node_1 = validator_store_node_1
            .last_block_info_store
            .read(0)
            .await
            .expect("Error fetching from the last block store")
            .expect("Latest block info for node 0 was unexpectedly empty");

        let latest_block_store_target = restarted_validator_state
            .validator_store
            .last_block_info_store
            .read(0)
            .await
            .expect("Error fetching from the last block store")
            .expect("Latest block info for target node was unexpectedly empty");

        // verify that blocks do match after running catchup
        assert!(
            latest_block_store_node_1.block_number == latest_block_store_target.block_number,
            "Failure, catchup node block number = {}, target node block number = {}",
            latest_block_store_node_1.block_number,
            latest_block_store_target.block_number
        );
        info!("Success");
    }

    // TODO - Move to regression tests
    #[ignore]
    #[tokio::test(flavor = "multi_thread")]
    pub async fn test_catchup_new_node() {
        // utils::set_testing_telemetry("gdex_core=info, gdex_suite=info");
        // submit more transactions than we can possibly process
        const N_TRANSACTIONS: u64 = 1_000_000;
        info!("Creating test cluster");
        let validator_count: usize = 5;
        let target_node = validator_count - 1;

        info!("Launching nodes 1 - {}", target_node);
        let mut cluster = TestCluster::spawn(validator_count, Some(target_node)).await;

        info!("Begin Sending {N_TRANSACTIONS} transactions");
        cluster.send_transactions_async(0, 1, N_TRANSACTIONS, None).await;

        info!("Sleeping 5s to allow network to advance circulation");
        tokio::time::sleep(tokio::time::Duration::from_secs(2)).await;

        info!("Booting up node {}", target_node + 1);
        cluster.start(target_node).await;

        // fetch the relay spawner prior to the node we are catching up with
        let relayer_prev_target = cluster.spawn_single_relayer(target_node - 1).await;
        let relayer_endpoint = endpoint_from_multiaddr(&relayer_prev_target.get_relayer_address()).unwrap();
        let mut non_target_relayer = RelayerClient::connect(relayer_endpoint.endpoint().clone())
            .await
            .unwrap();

        let spawner = cluster.get_validator_spawner(target_node);
        let validator_state = spawner.get_validator_state().unwrap();

        let relayer_target = cluster.spawn_single_relayer(target_node).await;
        let relayer_endpoint = endpoint_from_multiaddr(&relayer_target.get_relayer_address()).unwrap();
        let mut target_relayer = RelayerClient::connect(relayer_endpoint.endpoint().clone())
            .await
            .unwrap();

        // do catch-up

        let mut catchup_manager = CatchupManager::new(non_target_relayer.clone(), Arc::clone(&validator_state));
        catchup_manager.catchup_narwhal_mediated().await.unwrap();

        // drop the cluster to stop forward progress of consensus
        drop(cluster);

        tokio::time::sleep(tokio::time::Duration::from_secs(5)).await;

        // check post-catchup states
        let latest_block_info_request = tonic::Request::new(RelayerGetLatestBlockInfoRequest {});
        let latest_block_info_response = non_target_relayer
            .get_latest_block_info(latest_block_info_request)
            .await;
        let block_info_non_target = latest_block_info_response.unwrap().into_inner().block_info.unwrap();

        let latest_block_info_request = tonic::Request::new(RelayerGetLatestBlockInfoRequest {});
        let latest_block_info_response = target_relayer.get_latest_block_info(latest_block_info_request).await;
        let block_info_target = latest_block_info_response.unwrap().into_inner().block_info.unwrap();

        // check that we are fully caught up to the target node
        assert!(block_info_non_target.block_number == block_info_target.block_number);
    }

    #[tokio::test]
    pub async fn test_spawn_relayer() {
        let validator_count: usize = 4;
        let mut cluster = TestCluster::spawn(validator_count, None).await;

        let spawner_1 = cluster.get_validator_spawner(1);
        let validator_state_1 = spawner_1.get_validator_state().unwrap();

        // Create txns
        let sender_kp = generate_production_keypair::<KeyPair>();
        let recent_block_hash = BlockDigest::new([0; DIGEST_LEN]);
        let create_asset_txn = create_asset_creation_transaction(&sender_kp, recent_block_hash, 0);
        let signed_digest = sender_kp.sign(&create_asset_txn.digest().get_array()[..]);
        let serialized_txn = SignedTransaction::new(sender_kp.public().clone(), create_asset_txn, signed_digest)
            .serialize()
            .unwrap();

        // Preparing serialized buf for transactions
<<<<<<< HEAD
        let mut serialized_txns_buf = Vec::new();
        let serialized_txn = signed_create_asset_txn.serialize().unwrap();
        serialized_txns_buf.push((serialized_txn, Ok(())));
        let certificate = dummy_consensus_output.certificate;
=======
        let mut serialized_txns_buf: Vec<Vec<u8>> = Vec::new();
        serialized_txns_buf.push(serialized_txn);
>>>>>>> ae4cba1e

        let dummy_consensus_output = create_test_consensus_output();
        let certificate = dummy_consensus_output.certificate;
        let initial_certificate = certificate.clone();
        let initial_serialized_txns_buf = serialized_txns_buf.clone();

        // Write the block
        validator_state_1
            .validator_store
            .write_latest_block(initial_certificate, initial_serialized_txns_buf)
            .await;

        let relayer_1 = cluster.spawn_single_relayer(1).await;
        let target_endpoint = endpoint_from_multiaddr(&relayer_1.get_relayer_address()).unwrap();
        let mut client = RelayerClient::connect(target_endpoint.endpoint().clone())
            .await
            .unwrap();

        // TODO - should we find a way to reduce this to a single function call?
        let specific_block_response = client
            .get_block(tonic::Request::new(RelayerGetBlockRequest { block_number: 0 }))
            .await;
        let deserialized_block: Block =
            bincode::deserialize(&specific_block_response.unwrap().into_inner().block.unwrap().block).unwrap();

        let block_to_check_against = Block {
            block_certificate: certificate.clone(),
            transactions: serialized_txns_buf.clone(),
        };

        assert!(block_to_check_against.block_certificate == deserialized_block.block_certificate);
        assert!(block_to_check_against.transactions == deserialized_block.transactions);
        // assert!(latest_block_info_response.unwrap().into_inner().successful)
    }

    #[tokio::test]
    pub async fn test_metrics() {
        let validator_count: usize = 4;
        const N_TRANSACTIONS: u64 = 1_000_000;

        let mut cluster = TestCluster::spawn(validator_count, None).await;
        cluster.send_transactions(0, 1, 10).await;

        let metrics_0 = &cluster.get_validator_spawner(0).get_validator_state().unwrap().metrics;
        let metrics_1 = &cluster.get_validator_spawner(1).get_validator_state().unwrap().metrics;
        assert!(metrics_0.num_transactions_rec.load(std::sync::atomic::Ordering::SeqCst) == 0);
        assert!(metrics_1.num_transactions_rec.load(std::sync::atomic::Ordering::SeqCst) == 10);

        cluster.send_transactions_async(1, 0, N_TRANSACTIONS, None).await;

        tokio::time::sleep(tokio::time::Duration::from_secs(2)).await;
        let init_time = metrics_0
            .latest_system_epoch_time_in_ms
            .load(std::sync::atomic::Ordering::SeqCst);
        let init_transactions = metrics_0
            .num_transactions_consensus
            .load(std::sync::atomic::Ordering::SeqCst);
        tokio::time::sleep(tokio::time::Duration::from_secs(2)).await;
        let time_delta = metrics_0
            .latest_system_epoch_time_in_ms
            .load(std::sync::atomic::Ordering::SeqCst)
            - init_time;
        let transactions_delta = metrics_0
            .num_transactions_consensus
            .load(std::sync::atomic::Ordering::SeqCst)
            - init_transactions;

        // assert tps was greater than 0
        assert!(transactions_delta as f64 / (time_delta as f64 / 1000.) > 0.);
    }

    pub async fn test_spawn_faucet() {
        let temp_dir = tempfile::tempdir().unwrap();

        let validator_count: usize = 4;
        let mut cluster = TestCluster::spawn(validator_count, None).await;

        let keypair: AccountKeyPair =
            get_key_pair_from_rng::<ValidatorKeyPair, rand::rngs::OsRng>(&mut rand::rngs::OsRng);
        let key_path = temp_dir.path().to_path_buf();
        let keystore_name = "validator-0.key";

        utils::write_keypair_to_file(&keypair, &key_path.join(&keystore_name)).unwrap();

        // Getting the address that is passed in
        let addr_str = format!("127.0.0.1:{}", FAUCET_PORT);

        // Parsing it into an address
        let addr = addr_str.parse::<SocketAddr>().unwrap();

        // Instantiating the faucet service
        let validator_addr = cluster.get_validator_spawner(0).get_validator_address().clone();

        let faucet_service = FaucetService {
            validator_index: 0,
            key_path,
            validator_addr,
        };
        tokio::spawn(async move {
            Server::builder()
                .add_service(FaucetServer::new(faucet_service))
                .serve(addr)
                .await
                .unwrap();
        });

        sleep(Duration::from_secs(1)).await;

        let receiver_kp = generate_production_keypair::<KeyPair>();

        let addr_str = format!("http://127.0.0.1:{}", FAUCET_PORT);
        let mut client = FaucetClient::connect(addr_str.to_string()).await.unwrap();

        let request = tonic::Request::new(FaucetAirdropRequest {
            // airdrop_to: hex::encode(receiver_kp.public().to_string()),
            airdrop_to: utils::encode_bytes_hex(receiver_kp.public()),
            amount: 100,
        });

        let response = client.airdrop(request).await.unwrap().into_inner();

        assert!(response.successful == true);
    }

    // TODO - implement test after merging metrics...
    #[tokio::test]
    pub async fn test_submit_twice() {}
}<|MERGE_RESOLUTION|>--- conflicted
+++ resolved
@@ -354,27 +354,20 @@
         let validator_state_1 = spawner_1.get_validator_state().unwrap();
 
         // Create txns
+        let dummy_consensus_output = create_test_consensus_output();
         let sender_kp = generate_production_keypair::<KeyPair>();
         let recent_block_hash = BlockDigest::new([0; DIGEST_LEN]);
         let create_asset_txn = create_asset_creation_transaction(&sender_kp, recent_block_hash, 0);
         let signed_digest = sender_kp.sign(&create_asset_txn.digest().get_array()[..]);
-        let serialized_txn = SignedTransaction::new(sender_kp.public().clone(), create_asset_txn, signed_digest)
-            .serialize()
-            .unwrap();
+        let signed_create_asset_txn =
+            SignedTransaction::new(sender_kp.public().clone(), create_asset_txn, signed_digest);
 
         // Preparing serialized buf for transactions
-<<<<<<< HEAD
         let mut serialized_txns_buf = Vec::new();
         let serialized_txn = signed_create_asset_txn.serialize().unwrap();
         serialized_txns_buf.push((serialized_txn, Ok(())));
         let certificate = dummy_consensus_output.certificate;
-=======
-        let mut serialized_txns_buf: Vec<Vec<u8>> = Vec::new();
-        serialized_txns_buf.push(serialized_txn);
->>>>>>> ae4cba1e
-
-        let dummy_consensus_output = create_test_consensus_output();
-        let certificate = dummy_consensus_output.certificate;
+
         let initial_certificate = certificate.clone();
         let initial_serialized_txns_buf = serialized_txns_buf.clone();
 
@@ -384,22 +377,31 @@
             .write_latest_block(initial_certificate, initial_serialized_txns_buf)
             .await;
 
+        // TODO clean
+
         let relayer_1 = cluster.spawn_single_relayer(1).await;
         let target_endpoint = endpoint_from_multiaddr(&relayer_1.get_relayer_address()).unwrap();
-        let mut client = RelayerClient::connect(target_endpoint.endpoint().clone())
-            .await
-            .unwrap();
-
-        // TODO - should we find a way to reduce this to a single function call?
-        let specific_block_response = client
-            .get_block(tonic::Request::new(RelayerGetBlockRequest { block_number: 0 }))
-            .await;
-        let deserialized_block: Block =
-            bincode::deserialize(&specific_block_response.unwrap().into_inner().block.unwrap().block).unwrap();
-
+        let endpoint = target_endpoint.endpoint();
+        let mut client = RelayerClient::connect(endpoint.clone()).await.unwrap();
+
+        let specific_block_request = tonic::Request::new(RelayerGetBlockRequest { block_number: 0 });
+        let latest_block_info_request = tonic::Request::new(RelayerGetLatestBlockInfoRequest {});
+
+        // Act
+        let specific_block_response = client.get_block(specific_block_request).await;
+
+        let _latest_block_info_response = client.get_latest_block_info(latest_block_info_request).await;
+
+        let block_bytes_returned = specific_block_response.unwrap().into_inner().block.unwrap().block;
+
+        // Assert
+        let deserialized_block: Block = bincode::deserialize(&block_bytes_returned).unwrap();
+
+        let final_certificate = certificate.clone();
+        let final_serialized_txns_buf = serialized_txns_buf.clone();
         let block_to_check_against = Block {
-            block_certificate: certificate.clone(),
-            transactions: serialized_txns_buf.clone(),
+            block_certificate: final_certificate,
+            transactions: final_serialized_txns_buf,
         };
 
         assert!(block_to_check_against.block_certificate == deserialized_block.block_certificate);
