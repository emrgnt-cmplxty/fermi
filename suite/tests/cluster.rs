--- conflicted
+++ resolved
@@ -4,18 +4,12 @@
 
     // IMPORTS
 
-<<<<<<< HEAD
-    // external
-    use narwhal_crypto::Hash;
-    use std::io;
-    use tracing::info;
-    //use tracing_subscriber::FmtSubscriber;
-    use tokio::time::{sleep, Duration};
-
-    // mysten
-
     // gdex
-    use gdex_core::client;
+    use gdex_core::{
+        catchup::manager::mock_catchup_manager::{MockCatchupManger, MockRelayServer},
+        client,
+    };
+    use gdex_suite::test_utils::test_cluster::TestCluster;
     use gdex_types::{
         account::{account_test_functions::generate_keypair_vec, ValidatorKeyPair},
         asset::PRIMARY_ASSET_ID,
@@ -25,28 +19,17 @@
         utils,
     };
 
-    // local
-    use gdex_suite::test_utils::test_cluster::TestCluster;
-=======
-    // local
-    use gdex_core::catchup::manager::mock_catchup_manager::{MockCatchupManger, MockRelayServer};
-    use gdex_suite::test_utils::test_cluster::TestCluster;
-    use gdex_types::{
-        asset::PRIMARY_ASSET_ID,
-        crypto::{get_key_pair_from_rng, KeypairTraits},
-        transaction::SignedTransaction,
-    };
->>>>>>> 902fe11d
-
     // external
+    use narwhal_crypto::Hash;
+    use std::io;
+    use tracing::info;
+    //use tracing_subscriber::FmtSubscriber;
     use tokio::time::{sleep, Duration};
-    use tracing::info;
 
     // TESTS
 
     #[tokio::test]
     pub async fn test_spawn_cluster() {
-<<<<<<< HEAD
         /*
         let subscriber = FmtSubscriber::builder()
             .with_env_filter("gdex_core=info, gdex_suite=info")
@@ -56,7 +39,7 @@
 
         info!("Creating test cluster");
         let validator_count: usize = 4;
-        let mut cluster = TestCluster::new(validator_count).await;
+        let mut cluster = TestCluster::spawn(validator_count, None).await;
 
         info!("Sending transactions");
         let working_dir = cluster.get_working_dir();
@@ -70,11 +53,10 @@
 
         let mut client =
             TransactionsClient::new(client::connect_lazy(&address).expect("Failed to connect to consensus"));
-=======
-        info!("Creating test cluster");
-        let validator_count: usize = 4;
-        let mut cluster = TestCluster::spawn(validator_count, None).await;
->>>>>>> 902fe11d
+
+        info!("Creating test cluster");
+        let validator_count: usize = 4;
+        let mut cluster = TestCluster::spawn(validator_count, None).await;
 
         info!("Sending transactions");
         cluster.send_transactions(0, 1, 1_000, None).await;
@@ -82,17 +64,9 @@
 
     #[tokio::test]
     pub async fn test_balance_state() {
-<<<<<<< HEAD
-        /*
-        let subscriber = FmtSubscriber::builder()
-            .with_env_filter("gdex_core=info, gdex_suite=info")
-            .finish();
-        tracing::subscriber::set_global_default(subscriber).expect("setting default subscriber failed");
-        */
-
-        info!("Creating test cluster");
-        let validator_count: usize = 4;
-        let mut cluster = TestCluster::new(validator_count).await;
+        info!("Creating test cluster");
+        let validator_count: usize = 4;
+        let mut cluster = TestCluster::spawn(validator_count, None).await;
 
         info!("Sending transactions");
         let working_dir = cluster.get_working_dir();
@@ -106,11 +80,10 @@
 
         let mut client =
             TransactionsClient::new(client::connect_lazy(&address).expect("Failed to connect to consensus"));
-=======
-        info!("Creating test cluster");
-        let validator_count: usize = 4;
-        let mut cluster = TestCluster::spawn(validator_count, None).await;
->>>>>>> 902fe11d
+
+        info!("Creating test cluster");
+        let validator_count: usize = 4;
+        let mut cluster = TestCluster::spawn(validator_count, None).await;
 
         info!("Sending transactions");
         let (kp_sender, kp_receiver, _) = cluster.send_transactions(0, 1, 20, Some(1_000_000)).await;
@@ -140,17 +113,9 @@
 
     #[tokio::test]
     pub async fn test_reconfigure_validator() {
-<<<<<<< HEAD
-        /*
-        let subscriber = FmtSubscriber::builder()
-            .with_env_filter("gdex_core=info, gdex_suite=info")
-            .finish();
-        tracing::subscriber::set_global_default(subscriber).expect("setting default subscriber failed");
-        */
-
-        info!("Creating test cluster");
-        let validator_count: usize = 4;
-        let mut cluster = TestCluster::new(validator_count).await;
+        info!("Creating test cluster");
+        let validator_count: usize = 4;
+        let mut cluster = TestCluster::spawn(validator_count, None).await;
 
         info!("Sending transactions");
         let working_dir = cluster.get_working_dir();
@@ -179,14 +144,12 @@
                 .unwrap();
             i += 1;
         }
-=======
         info!("Creating test cluster");
         let validator_count: usize = 4;
         let mut cluster = TestCluster::spawn(validator_count, None).await;
 
         info!("Sending transactions");
         cluster.send_transactions(0, 1, 10, None).await;
->>>>>>> 902fe11d
 
         sleep(Duration::from_secs(1)).await;
 
@@ -200,11 +163,7 @@
         };
 
         let key = get_key_pair_from_rng(&mut rand::rngs::OsRng).1;
-<<<<<<< HEAD
         spawner_0
-=======
-        spawner
->>>>>>> 902fe11d
             .get_tx_reconfigure_consensus()
             .as_ref()
             .unwrap()
@@ -215,7 +174,6 @@
 
     #[tokio::test(flavor = "multi_thread")]
     pub async fn test_cache_transactions() {
-<<<<<<< HEAD
         /*
         let subscriber = FmtSubscriber::builder()
             .with_env_filter("gdex_core=info, gdex_suite=info")
@@ -225,7 +183,7 @@
 
         info!("Creating test cluster");
         let validator_count: usize = 4;
-        let mut cluster = TestCluster::new(validator_count).await;
+        let mut cluster = TestCluster::spawn(validator_count, None).await;
 
         info!("Sending transactions");
         let working_dir = cluster.get_working_dir();
@@ -258,14 +216,12 @@
                 .unwrap();
             i += 1;
         }
-=======
         info!("Creating test cluster");
         let validator_count: usize = 4;
         let mut cluster = TestCluster::spawn(validator_count, None).await;
 
         info!("Sending transactions");
         let (_, _, signed_transactions) = cluster.send_transactions(0, 1, 10, None).await;
->>>>>>> 902fe11d
 
         info!("Sleep to allow all transactions to propagate");
         sleep(Duration::from_secs(5)).await;
@@ -296,17 +252,12 @@
                 assert!(validator_store.cache_contains_transaction(&signed_transaction_db.get_transaction_payload()));
                 total += 1;
             }
-<<<<<<< HEAD
             assert!(validator_store.cache_contains_block_digest(&block.block_certificate.digest()));
-=======
->>>>>>> 902fe11d
         }
         assert!(
             total as u64 == signed_transactions.len() as u64,
             "total transactions in db does not match total submitted"
         );
-<<<<<<< HEAD
-=======
     }
 
     /// TODO - This test currently fails because the stop function does not properly free the resources of the cluster
@@ -363,7 +314,7 @@
 
         // Verify that blocks do not match before running catchup
         let latest_block_store_node_0 = validator_store_node_1
-            .last_block_store
+            .last_block_info_store
             .read(0)
             .await
             .expect("Error fetching from the last block store")
@@ -371,7 +322,7 @@
 
         let latest_block_store_target = restarted_validator_state
             .validator_store
-            .last_block_store
+            .last_block_info_store
             .read(0)
             .await
             .expect("Error fetching from the last block store")
@@ -394,7 +345,7 @@
 
         // Verify that blocks do match after running catchup
         let latest_block_store_node_1 = validator_store_node_1
-            .last_block_store
+            .last_block_info_store
             .read(0)
             .await
             .expect("Error fetching from the last block store")
@@ -402,7 +353,7 @@
 
         let latest_block_store_target = restarted_validator_state
             .validator_store
-            .last_block_store
+            .last_block_info_store
             .read(0)
             .await
             .expect("Error fetching from the last block store")
@@ -416,6 +367,5 @@
             latest_block_store_target.block_number
         );
         info!("Success");
->>>>>>> 902fe11d
     }
 }