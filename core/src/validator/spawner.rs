// IMPORTS

// local
use crate::{
    config::{
        consensus::ConsensusConfig,
        node::NodeConfig,
        Genesis,
        CONSENSUS_DB_NAME,
        GDEX_DB_NAME
    },
    genesis_ceremony::GENESIS_FILENAME,
    metrics::start_prometheus_server,
    validator::{
        genesis_state::ValidatorGenesisState,
        server::ValidatorServer,
        server::ValidatorService,
        state::ValidatorState,
    },
};

// gdex
use gdex_types::{
    node::ValidatorInfo,
    utils
};

// external
use futures::future::join_all;
use multiaddr::Multiaddr;
use std::{path::PathBuf, sync::Arc};
use tokio::{
    sync::mpsc::{Receiver, Sender},
    task::JoinHandle,
};
use tracing::info;

// mysten
use narwhal_config::{Committee as ConsensusCommittee, Parameters as ConsensusParameters};
use narwhal_crypto::KeyPair as ConsensusKeyPair;

<<<<<<< HEAD
// gdex
use gdex_types::{node::ValidatorInfo, utils};

// local
use crate::relayer::spawner::RelayerSpawner;
use crate::{
    config::{consensus::ConsensusConfig, node::NodeConfig, Genesis, CONSENSUS_DB_NAME, GDEX_DB_NAME},
    genesis_ceremony::GENESIS_FILENAME,
    metrics::start_prometheus_server,
    validator::{
        genesis_state::ValidatorGenesisState, server::ValidatorServer, server::ValidatorService, state::ValidatorState,
    },
};

// INTERFACE

// TODO lets clean up these comments
=======


>>>>>>> 902fe11d
/// Can spawn a validator server handle at the internal address
/// the server handle contains a validator api (grpc) that exposes a validator service
pub struct ValidatorSpawner {
    /// Relative path where databases will be created and written to
    db_path: PathBuf,
    /// Relative path where validator keystore lives with convention {validator_name}.key
    key_path: PathBuf,
    /// Genesis state of the blockchain
<<<<<<< HEAD
=======
    /// Note, it must contain corresponding information for this validator until more functionality is onboarded
>>>>>>> 902fe11d
    genesis_state: ValidatorGenesisState,
    /// Validator which is fetched from the genesis state according to initial name
    validator_info: ValidatorInfo,
    /// Port for the validator to serve over
    validator_port: Multiaddr,

    /// Begin objects initialized after calling spawn_validator_service

    /// Validator state passed to the instances spawned
    validator_state: Option<Arc<ValidatorState>>,

    /// Begin objects initialized after calling spawn_validator_service

    /// Sender for the reconfiguration consensus service
    tx_reconfigure_consensus: Option<Sender<(ConsensusKeyPair, ConsensusCommittee)>>,
    /// Address for communication to the validator server
    validator_address: Option<Multiaddr>,
<<<<<<< HEAD

    /// Address for communication to the relayer server
    relayer_address: Option<Multiaddr>,
    /// Sender for ... TODO
    tx_reconfigure_consensus: Option<Sender<(ConsensusKeyPair, ConsensusCommittee)>>,
    /// Handle for the... TODO
    service_handles: Option<Vec<JoinHandle<()>>>,
    /// Handle for the... TODO
=======
    /// Handle for the service related tasks
    service_handles: Option<Vec<JoinHandle<()>>>,
    /// Handle for the server related tasks
>>>>>>> 902fe11d
    server_handles: Option<Vec<JoinHandle<()>>>,
}

impl ValidatorSpawner {
    pub fn new(
        db_path: PathBuf,
        key_path: PathBuf,
        genesis_path: PathBuf,
        validator_port: Multiaddr,
        validator_name: String,
    ) -> Self {
        let genesis_state =
            ValidatorGenesisState::load(genesis_path.join(GENESIS_FILENAME)).expect("Could not open the genesis file");

        let validator_info = genesis_state
            .validator_set()
            .iter()
            .filter(|v| v.name == validator_name)
            .collect::<Vec<&ValidatorInfo>>()
            .pop()
            .expect("Could not locate validator")
            .clone();
        Self {
            db_path,
            key_path,
            genesis_state,
            validator_port,
            validator_info,
            validator_state: None,
            validator_address: None,
            relayer_address: None,
            tx_reconfigure_consensus: None,
            service_handles: None,
            server_handles: None,
        }
    }

    pub fn get_validator_address(&self) -> &Option<Multiaddr> {
        &self.validator_address
    }

    pub fn get_relayer_address(&self) -> &Option<Multiaddr> {
        &self.relayer_address
    }

    pub fn get_validator_info(&self) -> &ValidatorInfo {
        &self.validator_info
    }

    pub fn get_validator_state(&self) -> Option<Arc<ValidatorState>> {
        if self.validator_state.is_some() {
            Some(Arc::clone(self.validator_state.as_ref().unwrap()))
        } else {
            None
        }
    }

    pub fn halt_validator(&mut self) {
        self.validator_state.as_mut().unwrap().halt_validator();
    }

<<<<<<< HEAD
    pub fn get_genesis_state(&self) -> ValidatorGenesisState {
        self.genesis_state.clone()
    }

    // SETTERS
=======
    pub fn unhalt_validator(&mut self) {
        self.validator_state.as_mut().unwrap().unhalt_validator();
    }
>>>>>>> 902fe11d

    fn set_validator_state(&mut self, validator_state: Arc<ValidatorState>) {
        self.validator_state = Some(validator_state)
    }

    fn set_validator_address(&mut self, address: Multiaddr) {
        self.validator_address = Some(address)
    }

    fn is_validator_service_spawned(&self) -> bool {
        self.validator_state.is_some()
    }

    fn is_validator_server_spawned(&self) -> bool {
        self.validator_address.is_some()
    }

    /// Internal helper function used to spawns the validator service
    /// note, this function will fail if called twice from the same spawner
    async fn spawn_validator_service(
        &mut self,
        rx_reconfigure_consensus: Receiver<(ConsensusKeyPair, ConsensusCommittee)>,
    ) {
        if self.is_validator_service_spawned() {
            panic!("The validator service has already been spawned");
        };

        // create config directory
        let network_address = self.validator_info.network_address.clone();
        let consensus_address = self.validator_info.narwhal_consensus_address.clone();
        let pubilc_key = self.validator_info.public_key();

        // TODO - can we avoid consuming the private key twice in the network setup?
        // Note, this awkwardness is due to my inferred understanding of Arc pin.
        let key_file = self.key_path.join(format!("{}.key", self.validator_info.name));
        let consensus_db_path = self
            .db_path
            .join(format!("{}-{}", self.validator_info.name, CONSENSUS_DB_NAME));
        let gdex_db_path = self
            .db_path
            .join(format!("{}-{}", self.validator_info.name, GDEX_DB_NAME));

        let key_pair = Arc::pin(utils::read_keypair_from_file(&key_file).unwrap());
        let validator_state = Arc::new(ValidatorState::new(
            pubilc_key,
            key_pair,
            &self.genesis_state,
            &gdex_db_path,
        ));

        info!(
            "Spawning a validator with the initial validator info = {:?}",
            self.validator_info
        );

        // Create a node config with this validators information
        let narwhal_config = ConsensusParameters { ..Default::default() };

        info!(
            "Spawning a validator with the input narwhal config = {:?}",
            narwhal_config
        );

        let consensus_config = ConsensusConfig {
            consensus_address,
            consensus_db_path: consensus_db_path.clone(),
            narwhal_config,
        };
        let key_pair = Arc::new(utils::read_keypair_from_file(&key_file).unwrap());
        let node_config = NodeConfig {
            key_pair,
            consensus_db_path,
            gdex_db_path,
            network_address,
            metrics_address: utils::available_local_socket_address(),
            admin_interface_port: utils::get_available_port(),
            json_rpc_address: utils::available_local_socket_address(),
            websocket_address: Some(utils::available_local_socket_address()),
            consensus_config: Some(consensus_config),
            enable_event_processing: true,
            enable_gossip: true,
            enable_reconfig: false,
            genesis: Genesis::new(self.genesis_state.clone()),
        };
        let prometheus_registry = start_prometheus_server(node_config.metrics_address);

        // spawn the validator service, e.g. Narwhal consensus
        self.service_handles = Some(
            ValidatorService::spawn_narwhal(
                &node_config,
                Arc::clone(&validator_state),
                &prometheus_registry,
                rx_reconfigure_consensus,
            )
            .await
            .unwrap(),
        );
        self.set_validator_state(validator_state);
    }

    /// Internal helper function used to spawns the validator server
    /// note, this function will fail if called twice from the same spawner
    async fn spawn_validator_server(&mut self) {
        if self.is_validator_server_spawned() {
            panic!("The validator server already been spawned");
        };

        let consensus_address = self.validator_info.narwhal_consensus_address.clone();
        let validator_server = ValidatorServer::new(
            self.validator_port.clone(),
            // unwrapping is safe as validator state must have been created in spawn_validator_service
            Arc::clone(self.validator_state.as_ref().unwrap()),
            consensus_address,
            self.tx_reconfigure_consensus.as_ref().unwrap().clone(),
        );

        let validator_server_handle = validator_server.spawn().await.unwrap();
        self.set_validator_address(validator_server_handle.address().clone());

        let mut relayer_spawner = RelayerSpawner::new(self.validator_state.clone().unwrap());
        let relayer_server_handle = relayer_spawner.spawn_relay_server().await.unwrap();
        self.relayer_address = Some(relayer_server_handle.address().clone());

        self.server_handles = Some(vec![
            validator_server_handle.get_handle(),
            relayer_server_handle.get_handle(),
        ]);
    }

    pub async fn spawn_validator(&mut self) {
        // TODO assert this has not been called yet
        let (tx_reconfigure_consensus, rx_reconfigure_consensus) = tokio::sync::mpsc::channel(10);
        self.tx_reconfigure_consensus = Some(tx_reconfigure_consensus);
        self.spawn_validator_service(rx_reconfigure_consensus).await;
        self.spawn_validator_server().await;
        // Unwrap is safe since we have already launched the validator service
        self.validator_state.as_ref().unwrap().halt_validator();
    }

    pub async fn await_handles(&mut self) {
        join_all(self.service_handles.as_mut().unwrap()).await;
        join_all(self.server_handles.as_mut().unwrap()).await;
    }

    pub async fn stop(&mut self) {
        if let Some(handles) = self.service_handles.as_mut() {
            handles.iter().for_each(|h| h.abort());
        }
        if let Some(handles) = self.server_handles.as_mut() {
            handles.iter().for_each(|h| h.abort());
        }
        self.validator_state = None;
        self.validator_address = None;
        self.server_handles = None;
        self.service_handles = None;
    }

    pub fn get_tx_reconfigure_consensus(&self) -> &Option<Sender<(ConsensusKeyPair, ConsensusCommittee)>> {
        &self.tx_reconfigure_consensus
    }

    pub fn get_genesis_state(&self) -> ValidatorGenesisState {
        self.genesis_state.clone()
    }
}<|MERGE_RESOLUTION|>--- conflicted
+++ resolved
@@ -2,28 +2,17 @@
 
 // local
 use crate::{
-    config::{
-        consensus::ConsensusConfig,
-        node::NodeConfig,
-        Genesis,
-        CONSENSUS_DB_NAME,
-        GDEX_DB_NAME
-    },
+    config::{consensus::ConsensusConfig, node::NodeConfig, Genesis, CONSENSUS_DB_NAME, GDEX_DB_NAME},
     genesis_ceremony::GENESIS_FILENAME,
     metrics::start_prometheus_server,
+    relayer::spawner::RelayerSpawner,
     validator::{
-        genesis_state::ValidatorGenesisState,
-        server::ValidatorServer,
-        server::ValidatorService,
-        state::ValidatorState,
+        genesis_state::ValidatorGenesisState, server::ValidatorServer, server::ValidatorService, state::ValidatorState,
     },
 };
 
 // gdex
-use gdex_types::{
-    node::ValidatorInfo,
-    utils
-};
+use gdex_types::{node::ValidatorInfo, utils};
 
 // external
 use futures::future::join_all;
@@ -39,28 +28,9 @@
 use narwhal_config::{Committee as ConsensusCommittee, Parameters as ConsensusParameters};
 use narwhal_crypto::KeyPair as ConsensusKeyPair;
 
-<<<<<<< HEAD
-// gdex
-use gdex_types::{node::ValidatorInfo, utils};
-
-// local
-use crate::relayer::spawner::RelayerSpawner;
-use crate::{
-    config::{consensus::ConsensusConfig, node::NodeConfig, Genesis, CONSENSUS_DB_NAME, GDEX_DB_NAME},
-    genesis_ceremony::GENESIS_FILENAME,
-    metrics::start_prometheus_server,
-    validator::{
-        genesis_state::ValidatorGenesisState, server::ValidatorServer, server::ValidatorService, state::ValidatorState,
-    },
-};
-
 // INTERFACE
 
 // TODO lets clean up these comments
-=======
-
-
->>>>>>> 902fe11d
 /// Can spawn a validator server handle at the internal address
 /// the server handle contains a validator api (grpc) that exposes a validator service
 pub struct ValidatorSpawner {
@@ -68,11 +38,9 @@
     db_path: PathBuf,
     /// Relative path where validator keystore lives with convention {validator_name}.key
     key_path: PathBuf,
+
     /// Genesis state of the blockchain
-<<<<<<< HEAD
-=======
     /// Note, it must contain corresponding information for this validator until more functionality is onboarded
->>>>>>> 902fe11d
     genesis_state: ValidatorGenesisState,
     /// Validator which is fetched from the genesis state according to initial name
     validator_info: ValidatorInfo,
@@ -90,20 +58,11 @@
     tx_reconfigure_consensus: Option<Sender<(ConsensusKeyPair, ConsensusCommittee)>>,
     /// Address for communication to the validator server
     validator_address: Option<Multiaddr>,
-<<<<<<< HEAD
-
     /// Address for communication to the relayer server
     relayer_address: Option<Multiaddr>,
-    /// Sender for ... TODO
-    tx_reconfigure_consensus: Option<Sender<(ConsensusKeyPair, ConsensusCommittee)>>,
-    /// Handle for the... TODO
-    service_handles: Option<Vec<JoinHandle<()>>>,
-    /// Handle for the... TODO
-=======
     /// Handle for the service related tasks
     service_handles: Option<Vec<JoinHandle<()>>>,
     /// Handle for the server related tasks
->>>>>>> 902fe11d
     server_handles: Option<Vec<JoinHandle<()>>>,
 }
 
@@ -141,6 +100,7 @@
         }
     }
 
+    // GETTERS
     pub fn get_validator_address(&self) -> &Option<Multiaddr> {
         &self.validator_address
     }
@@ -161,21 +121,26 @@
         }
     }
 
+    pub fn get_genesis_state(&self) -> ValidatorGenesisState {
+        self.genesis_state.clone()
+    }
+
+    fn is_validator_service_spawned(&self) -> bool {
+        self.validator_state.is_some()
+    }
+
+    fn is_validator_server_spawned(&self) -> bool {
+        self.validator_address.is_some()
+    }
+
+    // SETTERS
     pub fn halt_validator(&mut self) {
         self.validator_state.as_mut().unwrap().halt_validator();
     }
 
-<<<<<<< HEAD
-    pub fn get_genesis_state(&self) -> ValidatorGenesisState {
-        self.genesis_state.clone()
-    }
-
-    // SETTERS
-=======
     pub fn unhalt_validator(&mut self) {
         self.validator_state.as_mut().unwrap().unhalt_validator();
     }
->>>>>>> 902fe11d
 
     fn set_validator_state(&mut self, validator_state: Arc<ValidatorState>) {
         self.validator_state = Some(validator_state)
@@ -183,14 +148,6 @@
 
     fn set_validator_address(&mut self, address: Multiaddr) {
         self.validator_address = Some(address)
-    }
-
-    fn is_validator_service_spawned(&self) -> bool {
-        self.validator_state.is_some()
-    }
-
-    fn is_validator_server_spawned(&self) -> bool {
-        self.validator_address.is_some()
     }
 
     /// Internal helper function used to spawns the validator service
@@ -336,8 +293,4 @@
     pub fn get_tx_reconfigure_consensus(&self) -> &Option<Sender<(ConsensusKeyPair, ConsensusCommittee)>> {
         &self.tx_reconfigure_consensus
     }
-
-    pub fn get_genesis_state(&self) -> ValidatorGenesisState {
-        self.genesis_state.clone()
-    }
 }