use crate::{
    config::{consensus::ConsensusConfig, node::NodeConfig, Genesis, CONSENSUS_DB_NAME, GDEX_DB_NAME},
    genesis_ceremony::GENESIS_FILENAME,
    metrics::start_prometheus_server,
    validator::{
        genesis_state::ValidatorGenesisState, server::ValidatorServer, server::ValidatorServerHandle,
        server::ValidatorService, state::ValidatorState,
    },
};
use anyhow::Result;
use gdex_types::block::BlockInfo;
use gdex_types::proto::BlockInfoProto;
use gdex_types::{
    node::ValidatorInfo,
    proto::{Relay, RelayRequest, RelayResponse, RelayServer},
    utils,
};
use multiaddr::Multiaddr;
use narwhal_config::{Committee as ConsensusCommittee, Parameters as ConsensusParameters};
use narwhal_crypto::KeyPair as ConsensusKeyPair;
use narwhal_types::{CertificateDigest, CertificateDigestProto, SequenceNumber};
use std::{net::SocketAddr, path::PathBuf, sync::Arc};
use tokio::{
    sync::mpsc::{Receiver, Sender},
    task::JoinHandle,
};
use tonic::{transport::Server, Request, Response, Status};
use tracing::info;

<<<<<<< HEAD
pub struct RelayService {
    state: Arc<ValidatorState>,
}

#[tonic::async_trait]
impl Relay for RelayService {
    async fn read_data(&self, request: Request<RelayRequest>) -> Result<Response<RelayResponse>, Status> {
        let validator_state = &self.state;
        validator_state.validator_store.prune();
        let returned_value = validator_state.validator_store.last_block_store.read(0).await;
        println!("{:?}", returned_value.as_ref().unwrap());

        match returned_value {
            Ok(opt) => {
                if opt.is_some() {
                    let block_info = opt.unwrap();
                    Ok(Response::new(RelayResponse {
                        successful: true,
                        block_info: Some(BlockInfoProto {
                            block_number: block_info.block_number,
                            digest: CertificateDigestProto::from(block_info.block_digest).digest, // TODO egregious hack (MI)
                        }),
                    }))
                } else {
                    Ok(Response::new(RelayResponse {
                        successful: true,
                        block_info: None
                    }))
                }
            }
            // TODO propagate error message to client
            Err(_) =>  Ok(Response::new(RelayResponse {
                successful: false,
                block_info: None
            })),
        }
    }
}

=======
>>>>>>> 7c99eff6
/// Can spawn a validator server handle at the internal address
/// the server handle contains a validator api (grpc) that exposes a validator service
pub struct ValidatorSpawner {
    /// Relative path where databases will be created and written to
    db_path: PathBuf,
    /// Relative path where validator keystore lives with convention {validator_name}.key
    key_path: PathBuf,
    /// Genesis state of the blockchain
    /// Note, it must contain corresponding information for this validator until more functionality is onboarded
    genesis_state: ValidatorGenesisState,
    /// Validator which is fetched from the genesis state according to initial name
    validator_info: ValidatorInfo,
    /// Port for the validator to serve over
    validator_port: Multiaddr,

    /// Begin objects initialized after calling spawn_validator_service

    /// Validator state passed to the instances spawned
    validator_state: Option<Arc<ValidatorState>>,

    /// Begin objects initialized after calling spawn_validator_service

    /// Address for communication to the validator server
    validator_address: Option<Multiaddr>,
}

impl ValidatorSpawner {
    pub fn new(
        db_path: PathBuf,
        key_path: PathBuf,
        genesis_path: PathBuf,
        validator_port: Multiaddr,
        validator_name: String,
    ) -> Self {
        let genesis_state =
            ValidatorGenesisState::load(genesis_path.join(GENESIS_FILENAME)).expect("Could not open the genesis file");
        let validator_info = genesis_state
            .validator_set()
            .iter()
            .filter(|v| v.name == validator_name)
            .collect::<Vec<&ValidatorInfo>>()
            .pop()
            .expect("Could not locate validator")
            .clone();
        Self {
            db_path,
            key_path,
            genesis_state,
            validator_port,
            validator_info,
            validator_state: None,
            validator_address: None,
        }
    }

    pub fn get_validator_address(&self) -> &Option<Multiaddr> {
        &self.validator_address
    }

    pub fn get_validator_info(&self) -> &ValidatorInfo {
        &self.validator_info
    }

    pub fn get_validator_state(&mut self) -> &Option<Arc<ValidatorState>> {
        &self.validator_state
    }

    fn set_validator_state(&mut self, validator_state: Arc<ValidatorState>) {
        self.validator_state = Some(validator_state)
    }

    fn set_validator_address(&mut self, address: Multiaddr) {
        self.validator_address = Some(address)
    }

    fn is_validator_service_spawned(&self) -> bool {
        self.validator_state.is_some()
    }

    fn is_validator_server_spawned(&self) -> bool {
        self.validator_address.is_some()
    }

    /// Internal helper function used to spawns the validator service
    /// note, this function will fail if called twice from the same spawner
    async fn spawn_validator_service(
        &mut self,
        rx_reconfigure_consensus: Receiver<(ConsensusKeyPair, ConsensusCommittee)>,
    ) -> Result<Vec<JoinHandle<()>>> {
        if self.is_validator_service_spawned() {
            panic!("The validator service has already been spawned");
        };

        // create config directory
        let network_address = self.validator_info.network_address.clone();
        let consensus_address = self.validator_info.narwhal_consensus_address.clone();
        let pubilc_key = self.validator_info.public_key();

        // TODO - can we avoid consuming the private key twice in the network setup?
        // Note, this awkwardness is due to my inferred understanding of Arc pin.
        let key_file = self.key_path.join(format!("{}.key", self.validator_info.name));
        let consensus_db_path = self
            .db_path
            .join(format!("{}-{}", self.validator_info.name, CONSENSUS_DB_NAME));
        let gdex_db_path = self
            .db_path
            .join(format!("{}-{}", self.validator_info.name, GDEX_DB_NAME));

        let key_pair = Arc::pin(utils::read_keypair_from_file(&key_file).unwrap());
        let validator_state = Arc::new(ValidatorState::new(
            pubilc_key,
            key_pair,
            &self.genesis_state,
            &gdex_db_path,
        ));

        info!(
            "Spawning a validator with the initial validator info = {:?}",
            self.validator_info
        );

        // Create a node config with this validators information
        let narwhal_config = ConsensusParameters { ..Default::default() };

        info!(
            "Spawning a validator with the input narwhal config = {:?}",
            narwhal_config
        );

        let consensus_config = ConsensusConfig {
            consensus_address,
            consensus_db_path: consensus_db_path.clone(),
            narwhal_config,
        };
        let key_pair = Arc::new(utils::read_keypair_from_file(&key_file).unwrap());
        let node_config = NodeConfig {
            key_pair,
            consensus_db_path,
            gdex_db_path,
            network_address,
            metrics_address: utils::available_local_socket_address(),
            admin_interface_port: utils::get_available_port(),
            json_rpc_address: utils::available_local_socket_address(),
            websocket_address: Some(utils::available_local_socket_address()),
            consensus_config: Some(consensus_config),
            enable_event_processing: true,
            enable_gossip: true,
            enable_reconfig: false,
            genesis: Genesis::new(self.genesis_state.clone()),
        };
        let prometheus_registry = start_prometheus_server(node_config.metrics_address);

        // spawn the validator service, e.g. Narwhal consensus
        let spawned_service = ValidatorService::spawn_narwhal(
            &node_config,
            Arc::clone(&validator_state),
            &prometheus_registry,
            rx_reconfigure_consensus,
        )
        .await
        .unwrap();

        self.set_validator_state(validator_state);
        Ok(spawned_service)
    }

    /// Internal helper function used to spawns the validator server
    /// note, this function will fail if called twice from the same spawner
    pub async fn spawn_validator_server(
        &mut self,
        tx_reconfigure_consensus: Sender<(ConsensusKeyPair, ConsensusCommittee)>,
    ) -> ValidatorServerHandle {
        if self.is_validator_server_spawned() {
            panic!("The validator server already been spawned");
        };

        let consensus_address = self.validator_info.narwhal_consensus_address.clone();
        let validator_server = ValidatorServer::new(
            self.validator_port.clone(),
            // unwrapping is safe as validator state must have been created in spawn_validator_service
            Arc::clone(self.validator_state.as_ref().unwrap()),
            consensus_address,
            tx_reconfigure_consensus,
        );

        let validator_handle = validator_server.spawn().await.unwrap();
        self.set_validator_address(validator_handle.address().clone());
        validator_handle
    }

    pub async fn spawn_validator(&mut self) -> Vec<JoinHandle<()>> {
        let (tx_reconfigure_consensus, rx_reconfigure_consensus) = tokio::sync::mpsc::channel(10);

        let mut join_handles = self.spawn_validator_service(rx_reconfigure_consensus).await.unwrap();
        let server_handle = self.spawn_validator_server(tx_reconfigure_consensus).await;
        join_handles.push(server_handle.get_handle());
        join_handles
    }

    pub async fn spawn_relay_server(&mut self) -> Result<(), Box<dyn std::error::Error>> {
        // Putting the port to 8000
        let addr = "127.0.0.1:8000";

        // Parsing it into an address
        let addr = addr.parse::<SocketAddr>()?;

        // Instantiating the faucet service
        let relay_service = RelayService {
            state: Arc::clone(self.validator_state.as_ref().unwrap()),
        };

        // Start the faucet service
        Server::builder()
            .add_service(RelayServer::new(relay_service))
            .serve(addr)
            .await?;

        Ok(())
    }

    #[cfg(test)]
    pub async fn spawn_validator_with_reconfigure(
        &mut self,
    ) -> (Vec<JoinHandle<()>>, Sender<(ConsensusKeyPair, ConsensusCommittee)>) {
        let (tx_reconfigure_consensus, rx_reconfigure_consensus) = tokio::sync::mpsc::channel(10);

        let mut join_handles = self.spawn_validator_service(rx_reconfigure_consensus).await.unwrap();
        let server_handle = self.spawn_validator_server(tx_reconfigure_consensus.clone()).await;
        join_handles.push(server_handle.get_handle());
        (join_handles, tx_reconfigure_consensus)
    }

    #[cfg(test)]
    pub fn get_genesis_state(&self) -> ValidatorGenesisState {
        return self.genesis_state.clone();
    }
}

#[cfg(test)]
pub mod suite_spawn_tests {
    use super::*;
    use crate::client;
    use gdex_types::{
        account::{account_test_functions::generate_keypair_vec, ValidatorKeyPair},
        crypto::get_key_pair_from_rng,
        proto::{TransactionProto, TransactionsClient},
        transaction::{transaction_test_functions::generate_signed_test_transaction, SignedTransaction},
        utils,
    };
    use narwhal_crypto::Hash;
    use std::{io, path::Path};

    use tracing::info;
    use tracing_subscriber::FmtSubscriber;

    #[ignore]
    #[tokio::test]
    pub async fn spawn_node_and_reconfigure() {
        // let subscriber = FmtSubscriber::builder()
        //     // all spans/events with a level higher than TRACE (e.g, debug, info, warn, etc.)
        //     // will be written to stdout.
        //     .with_env_filter("info")
        //     .finish();
        // tracing::subscriber::set_global_default(subscriber).expect("setting default subscriber failed");

        let dir = "../.proto";
        let path = Path::new(dir).to_path_buf();

        info!("Spawning validator");
        let address = utils::new_network_address();
        let mut spawner = ValidatorSpawner::new(
            /* db_path */ path.clone(),
            /* key_path */ path.clone(),
            /* genesis_path */ path.clone(),
            /* validator_port */ address.clone(),
            /* validator_name */ "validator-0".to_string(),
        );

        let handles = spawner.spawn_validator_with_reconfigure().await;

        info!("Sending 10 transactions");

        let mut client =
            TransactionsClient::new(client::connect_lazy(&address).expect("Failed to connect to consensus"));

        let key_file = path.join(format!("{}.key", spawner.get_validator_info().name));
        let kp_sender: ValidatorKeyPair = utils::read_keypair_from_file(&key_file).unwrap();
        let kp_receiver = generate_keypair_vec([1; 32]).pop().unwrap();

        let mut i = 0;
        while i < 10 {
            let signed_transaction = generate_signed_test_transaction(&kp_sender, &kp_receiver, i);
            let transaction_proto = TransactionProto {
                transaction: signed_transaction.serialize().unwrap().into(),
            };
            let _resp1 = client
                .submit_transaction(transaction_proto)
                .await
                .map_err(|e| io::Error::new(io::ErrorKind::Other, e))
                .unwrap();
            i += 1;
        }
        tokio::time::sleep(tokio::time::Duration::from_secs(1)).await;

        info!("Reconfiguring validator");

        let consensus_committee = spawner.get_genesis_state().narwhal_committee().load().clone();
        let new_committee: narwhal_config::Committee = narwhal_config::Committee::clone(&consensus_committee);
        let new_committee: narwhal_config::Committee = narwhal_config::Committee {
            authorities: new_committee.authorities,
            epoch: 1,
        };

        let key = get_key_pair_from_rng(&mut rand::rngs::OsRng).1;
        let tx_reconfigure = handles.1;
        tx_reconfigure.send((key, new_committee)).await.unwrap();

        tokio::time::sleep(tokio::time::Duration::from_secs(1)).await;
    }

    #[tokio::test]
    #[ignore]
    pub async fn spawn_four_node_network() {
        let subscriber = FmtSubscriber::builder().with_max_level(tracing::Level::INFO).finish();
        tracing::subscriber::set_global_default(subscriber).expect("setting default subscriber failed");

        let dir = "../.proto";
        let temp_dir = tempfile::tempdir().unwrap().path().to_path_buf();
        let path = Path::new(dir).to_path_buf();

        info!("Spawning validator 0");
        let mut spawner_0 = ValidatorSpawner::new(
            /* db_path */ temp_dir.clone(),
            /* key_path */ path.clone(),
            /* genesis_path */ path.clone(),
            /* validator_port */ utils::new_network_address(),
            /* validator_name */ "validator-0".to_string(),
        );

        let _handler_0 = spawner_0.spawn_validator().await;

        info!("Spawning validator 1");
        let mut spawner_1 = ValidatorSpawner::new(
            /* db_path */ temp_dir.clone(),
            /* key_path */ path.clone(),
            /* genesis_path */ path.clone(),
            /* validator_port */ utils::new_network_address(),
            /* validator_name */ "validator-1".to_string(),
        );
        let _handler_1 = spawner_1.spawn_validator().await;

        info!("Spawning validator 2");
        let mut spawner_2 = ValidatorSpawner::new(
            /* db_path */ temp_dir.clone(),
            /* key_path */ path.clone(),
            /* genesis_path */ path.clone(),
            /* validator_port */ utils::new_network_address(),
            /* validator_name */ "validator-2".to_string(),
        );
        let _handler_2 = spawner_2.spawn_validator().await;

        info!("Spawning validator 3");
        let mut spawner_3 = ValidatorSpawner::new(
            /* db_path */ temp_dir.clone(),
            /* key_path */ path.clone(),
            /* genesis_path */ path.clone(),
            /* validator_port */ utils::new_network_address(),
            /* validator_name */ "validator-3".to_string(),
        );
        let _handler_3 = spawner_3.spawn_validator().await;

        info!("Sending transactions");
        let key_file = path.join(format!("{}.key", spawner_0.get_validator_info().name));
        let kp_sender: ValidatorKeyPair = utils::read_keypair_from_file(&key_file).unwrap();
        let kp_receiver = generate_keypair_vec([1; 32]).pop().unwrap();

        let address = spawner_0.get_validator_address().as_ref().unwrap().clone();
        info!("Connecting network client to address={:?}", address);

        let mut client =
            TransactionsClient::new(client::connect_lazy(&address).expect("Failed to connect to consensus"));

        let mut i = 1;
        let mut signed_transactions = Vec::new();
        let n_transactions_to_submit = 10;
        while i < n_transactions_to_submit + 1 {
            let signed_transaction = generate_signed_test_transaction(&kp_sender, &kp_receiver, i);
            signed_transactions.push(signed_transaction.clone());
            let transaction_proto = TransactionProto {
                transaction: signed_transaction.serialize().unwrap().into(),
            };
            let _resp1 = client
                .submit_transaction(transaction_proto)
                .await
                .map_err(|e| io::Error::new(io::ErrorKind::Other, e))
                .unwrap();
            i += 1;
        }
        // sleep to allow the network to propagate the transactions
        tokio::time::sleep(tokio::time::Duration::from_secs(2)).await;
        let validator_store = &spawner_1
            .get_validator_state()
            .as_ref()
            .unwrap()
            .clone()
            .validator_store;

        // check that every transaction entered the cache
        for signed_transaction in signed_transactions.clone() {
            assert!(validator_store.contains_transaction(&signed_transaction.get_transaction_payload()));
        }

        let mut total = 0;
        let block_db = validator_store.block_store.iter(None).await;
        let mut block_db_iter = block_db.iter();

        while let Some(next_block) = block_db_iter.next() {
            let block = next_block.1;
            for serialized_transaction in &block.transactions {
                let signed_transaction_db = SignedTransaction::deserialize(serialized_transaction.clone()).unwrap();
                assert!(validator_store.contains_transaction(&signed_transaction_db.get_transaction_payload()));
                total += 1;
            }
            assert!(validator_store.contains_block_digest(&block.block_certificate.digest()));
        }
        assert!(
            total as u64 == n_transactions_to_submit,
            "total transactions in db does not match total submitted"
        );
    }
}<|MERGE_RESOLUTION|>--- conflicted
+++ resolved
@@ -8,67 +8,17 @@
     },
 };
 use anyhow::Result;
-use gdex_types::block::BlockInfo;
-use gdex_types::proto::BlockInfoProto;
-use gdex_types::{
-    node::ValidatorInfo,
-    proto::{Relay, RelayRequest, RelayResponse, RelayServer},
-    utils,
-};
+use gdex_types::{node::ValidatorInfo, utils};
 use multiaddr::Multiaddr;
 use narwhal_config::{Committee as ConsensusCommittee, Parameters as ConsensusParameters};
 use narwhal_crypto::KeyPair as ConsensusKeyPair;
-use narwhal_types::{CertificateDigest, CertificateDigestProto, SequenceNumber};
-use std::{net::SocketAddr, path::PathBuf, sync::Arc};
+use std::{path::PathBuf, sync::Arc};
 use tokio::{
     sync::mpsc::{Receiver, Sender},
     task::JoinHandle,
 };
-use tonic::{transport::Server, Request, Response, Status};
 use tracing::info;
 
-<<<<<<< HEAD
-pub struct RelayService {
-    state: Arc<ValidatorState>,
-}
-
-#[tonic::async_trait]
-impl Relay for RelayService {
-    async fn read_data(&self, request: Request<RelayRequest>) -> Result<Response<RelayResponse>, Status> {
-        let validator_state = &self.state;
-        validator_state.validator_store.prune();
-        let returned_value = validator_state.validator_store.last_block_store.read(0).await;
-        println!("{:?}", returned_value.as_ref().unwrap());
-
-        match returned_value {
-            Ok(opt) => {
-                if opt.is_some() {
-                    let block_info = opt.unwrap();
-                    Ok(Response::new(RelayResponse {
-                        successful: true,
-                        block_info: Some(BlockInfoProto {
-                            block_number: block_info.block_number,
-                            digest: CertificateDigestProto::from(block_info.block_digest).digest, // TODO egregious hack (MI)
-                        }),
-                    }))
-                } else {
-                    Ok(Response::new(RelayResponse {
-                        successful: true,
-                        block_info: None
-                    }))
-                }
-            }
-            // TODO propagate error message to client
-            Err(_) =>  Ok(Response::new(RelayResponse {
-                successful: false,
-                block_info: None
-            })),
-        }
-    }
-}
-
-=======
->>>>>>> 7c99eff6
 /// Can spawn a validator server handle at the internal address
 /// the server handle contains a validator api (grpc) that exposes a validator service
 pub struct ValidatorSpawner {
@@ -268,27 +218,6 @@
         join_handles
     }
 
-    pub async fn spawn_relay_server(&mut self) -> Result<(), Box<dyn std::error::Error>> {
-        // Putting the port to 8000
-        let addr = "127.0.0.1:8000";
-
-        // Parsing it into an address
-        let addr = addr.parse::<SocketAddr>()?;
-
-        // Instantiating the faucet service
-        let relay_service = RelayService {
-            state: Arc::clone(self.validator_state.as_ref().unwrap()),
-        };
-
-        // Start the faucet service
-        Server::builder()
-            .add_service(RelayServer::new(relay_service))
-            .serve(addr)
-            .await?;
-
-        Ok(())
-    }
-
     #[cfg(test)]
     pub async fn spawn_validator_with_reconfigure(
         &mut self,
@@ -318,8 +247,8 @@
         transaction::{transaction_test_functions::generate_signed_test_transaction, SignedTransaction},
         utils,
     };
+    use std::{io, path::Path};
     use narwhal_crypto::Hash;
-    use std::{io, path::Path};
 
     use tracing::info;
     use tracing_subscriber::FmtSubscriber;
