--- conflicted
+++ resolved
@@ -5,14 +5,10 @@
 use bytes::{BufMut as _, BytesMut};
 use clap::{crate_name, crate_version, App, AppSettings};
 use futures::{future::join_all, StreamExt};
-<<<<<<< HEAD
-use gdex_types::{AccountKeyPair, PaymentRequest, SignedTransaction, Transaction, TransactionVariant};
-=======
 use gdex_types::{
     account::AccountKeyPair,
     transaction::{PaymentRequest, SignedTransaction, Transaction, TransactionVariant},
 };
->>>>>>> e7e56897
 use narwhal_crypto::{
     traits::{KeyPair, Signer},
     Hash, DIGEST_LEN,
