//! Copyright (c) 2022, Mysten Labs, Inc.
//! Copyright (c) 2022, BTI
//! SPDX-License-Identifier: Apache-2.0
//! This file is largely inspired by https://github.com/MystenLabs/sui/blob/main/crates/sui-core/src/authority.rs, commit #e91604e0863c86c77ea1def8d9bd116127bee0bcuse super::state::ValidatorState;
use super::genesis_state::ValidatorGenesisState;
use crate::validator::metrics::ValidatorMetrics;
use arc_swap::ArcSwap;
use async_trait::async_trait;
use gdex_controller::master::MasterController;
use gdex_types::transaction::Transaction;
use gdex_types::{
    account::ValidatorKeyPair,
    block::{Block, BlockCertificate, BlockDigest, BlockInfo, BlockNumber},
    committee::{Committee, ValidatorName},
    error::GDEXError,
    transaction::{SignedTransaction, TransactionDigest},
};
use mysten_store::{
    reopen,
    rocks::{open_cf, DBMap},
    Map, Store,
};
use narwhal_consensus::ConsensusOutput;
use narwhal_crypto::Hash;
use narwhal_executor::{ExecutionIndices, ExecutionState, SerializedTransaction};
use narwhal_types::CertificateDigest;

use std::{
    collections::HashMap,
    path::PathBuf,
    pin::Pin,
    sync::{
        atomic::{AtomicBool, AtomicU64, Ordering},
        Arc, Mutex,
    },
};
use tracing::{info, trace};
/// Tracks recently submitted transactions to implement transaction gating
pub struct ValidatorStore {
    /// The transaction map tracks recently submitted transactions
    transaction_cache: Mutex<HashMap<TransactionDigest, Option<BlockDigest>>>,
    block_digest_cache: Mutex<HashMap<BlockDigest, BlockNumber>>,
    // garbage collection depth
    gc_depth: u64,
    pub block_store: Store<BlockNumber, Block>,
    pub block_info_store: Store<BlockNumber, BlockInfo>,
    pub block_number: AtomicU64,
    // singleton store that keeps only the most recent block info at key 0
    pub last_block_info_store: Store<u64, BlockInfo>,
}

impl ValidatorStore {
    const BLOCKS_CF: &'static str = "blocks";
    const BLOCK_INFO_CF: &'static str = "block_info";
    const LAST_BLOCK_CF: &'static str = "last_block";

    pub fn reopen<Path: AsRef<std::path::Path>>(store_path: Path) -> Self {
        let rocksdb = open_cf(
            store_path,
            None,
            &[Self::BLOCKS_CF, Self::BLOCK_INFO_CF, Self::LAST_BLOCK_CF],
        )
        .expect("Cannot open database");

        let (block_map, block_info_map, last_block_map) = reopen!(&rocksdb,
            Self::BLOCKS_CF;<BlockNumber, Block>,
            Self::BLOCK_INFO_CF;<BlockNumber, BlockInfo>,
            Self::LAST_BLOCK_CF;<u64, BlockInfo>
        );

        let block_number_from_dbmap = last_block_map.get(&0_u64);

        let block_store = Store::new(block_map);
        let block_info_store = Store::new(block_info_map);
        let last_block_info_store = Store::new(last_block_map);

        // TODO load the state if last block is not 0, i.e. not at genesis
        let block_number = match block_number_from_dbmap {
            Ok(o) => {
                if let Some(v) = o {
                    v.block_number
                    // mark for replay somehow here
                } else {
                    0
                }
            }
            Err(_) => 0,
        };

        let block_digest_cache = Mutex::new(HashMap::new());
        // TODO - cleanup writing dummy block
        if block_number == 0 {
            block_digest_cache
                .lock()
                .unwrap()
                .insert(CertificateDigest::new([0; 32]), 0);
        }

        Self {
            transaction_cache: Mutex::new(HashMap::new()),
            block_digest_cache,
            gc_depth: 50,
            block_store,
            block_info_store,
            block_number: AtomicU64::new(block_number),
            last_block_info_store,
        }
    }

    pub fn cache_contains_transaction(&self, transaction: &Transaction) -> bool {
        let transaction_digest = transaction.digest();
        return self.transaction_cache.lock().unwrap().contains_key(&transaction_digest);
    }

    pub fn cache_contains_block_digest(&self, block_digest: &BlockDigest) -> bool {
        return self.block_digest_cache.lock().unwrap().contains_key(block_digest);
    }

    pub fn insert_unconfirmed_transaction(&self, transaction: &Transaction) {
        let transaction_digest = transaction.digest();
        self.transaction_cache.lock().unwrap().insert(
            transaction_digest,
            None, // Insert with no block digest, a digest will be added after confirmation
        );
    }

    pub fn insert_confirmed_transaction(&self, transaction: &Transaction, consensus_output: &ConsensusOutput) {
        let transaction_digest = transaction.digest();
        let block_digest = consensus_output.certificate.digest();
        let mut locked_block_digest_cache = self.block_digest_cache.lock().unwrap();
        let max_seq_num_so_far = locked_block_digest_cache.values().max();

        let _is_new_seq_num =
            max_seq_num_so_far.is_none() || consensus_output.consensus_index > *max_seq_num_so_far.unwrap();

        self.transaction_cache
            .lock()
            .unwrap()
            .insert(transaction_digest, Some(block_digest));
        locked_block_digest_cache.insert(block_digest, consensus_output.consensus_index);
    }

    pub async fn write_latest_block(
        &self,
        block_certificate: BlockCertificate,
        transactions: Vec<SerializedTransaction>,
    ) {
        // TODO - is there a way to acquire a mutable reference to the block-number without demanding &mut self?
        // this would allow us to avoid separate commands to load and add to the counter

        let block_number = self.block_number.load(std::sync::atomic::Ordering::SeqCst);
        let block_digest = block_certificate.digest();

        let block = Block {
            block_certificate: block_certificate.clone(),
            transactions,
        };

        let block_info = BlockInfo {
            block_number,
            block_digest,
        };

        // write-out the block information to associated stores
        self.block_store.write(block_number, block.clone()).await;
        self.block_info_store.write(block_number, block_info.clone()).await;
        self.last_block_info_store.write(0, block_info).await;
        // update the block number
        self.block_number.fetch_add(1, std::sync::atomic::Ordering::SeqCst);
    }

    pub fn prune(&self) {
        let mut locked_block_digest_cache = self.block_digest_cache.lock().unwrap();
        if locked_block_digest_cache.len() > self.gc_depth as usize {
            let mut threshold = locked_block_digest_cache.values().max().unwrap() - self.gc_depth;
            locked_block_digest_cache.retain(|_k, v| v > &mut threshold);
            self.transaction_cache
                .lock()
                .unwrap()
                .retain(|_k, v| v.is_none() || locked_block_digest_cache.contains_key(&v.unwrap()));
        }
    }
}

impl Default for ValidatorStore {
    fn default() -> Self {
        let store_path = tempfile::tempdir()
            .expect("Failed to open temporary directory")
            .into_path();
        Self::reopen(store_path)
    }
}

pub type StableSyncValidatorSigner = Pin<Arc<ValidatorKeyPair>>;

/// Encapsulates all state of the necessary state for a validator
/// drives execution of transactions and ensures safety
pub struct ValidatorState {
    // Fixed size, static, identity of the validator
    /// The name of this validator.
    pub name: ValidatorName,
    /// The signature key of the validator.
    pub secret: StableSyncValidatorSigner,
    /// A global lock to halt all transaction/cert processing.
    halted: AtomicBool,
    // Epoch related information.
    /// Committee of this GDEX instance.
    pub committee: ArcSwap<Committee>,
    /// NodeConfig for this node
    /// Controller of various blockchain modules
    pub master_controller: MasterController,
    /// A map of transactions which have been seen
    pub validator_store: ValidatorStore,
    /// Metrics around blockchain operations
    pub metrics: ValidatorMetrics,
}

impl ValidatorState {
    // TODO: This function takes both committee and genesis as parameter.
    // Technically genesis already contains committee information. Could consider merging them.
    pub fn new(
        name: ValidatorName,
        secret: StableSyncValidatorSigner,
        genesis: &ValidatorGenesisState,
        store_db_path: &PathBuf,
    ) -> Self {
        ValidatorState {
            name,
            secret,
            halted: AtomicBool::new(false),
            committee: ArcSwap::from(Arc::new(genesis.committee().unwrap())),
            master_controller: genesis.master_controller().clone(),
            validator_store: ValidatorStore::reopen(store_db_path),
            metrics: ValidatorMetrics::default(),
        }
    }

    pub fn halt_validator(&self) {
        self.halted.store(true, Ordering::Relaxed);
    }

    pub fn unhalt_validator(&self) {
        self.halted.store(false, Ordering::Relaxed);
    }

    pub fn is_halted(&self) -> bool {
        self.halted.load(Ordering::Relaxed)
    }
}

impl ValidatorState {
    /// Initiate a new transaction.
    pub fn handle_pre_consensus_transaction(&self, transaction: &SignedTransaction) -> Result<(), GDEXError> {
        trace!("Handling a new pre-consensus transaction with the ValidatorState",);
        self.validator_store
            .insert_unconfirmed_transaction(transaction.get_transaction_payload());
        Ok(())
    }
}

#[async_trait]
impl ExecutionState for ValidatorState {
    type Transaction = SignedTransaction;
    type Error = GDEXError;
    type Outcome = (ConsensusOutput, ExecutionIndices);

    async fn handle_consensus_transaction(
        &self,
        consensus_output: &narwhal_consensus::ConsensusOutput,
        execution_indices: ExecutionIndices,
        signed_transaction: Self::Transaction,
    ) -> Result<Self::Outcome, Self::Error> {
        self.metrics.increment_num_transactions_consensus();
        let transaction = signed_transaction.get_transaction_payload();

        self.validator_store
            .insert_confirmed_transaction(transaction, consensus_output);

<<<<<<< HEAD
        let result = self.master_controller.handle_consensus_transaction(transaction);
=======
        // handle transactions for bank controller
        self.master_controller
            .bank_controller
            .lock()
            .unwrap()
            .handle_consensus_transaction(transaction)?;

        // handle transactions for spot controller
        self.master_controller
            .spot_controller
            .lock()
            .unwrap()
            .handle_consensus_transaction(transaction)?;
>>>>>>> 7ce5fa05

        if let Err(err) = result {
            self.metrics.increment_num_transactions_consensus_failed();
            return Err(err);
        }
        Ok((consensus_output.clone(), execution_indices))
    }

    fn ask_consensus_write_lock(&self) -> bool {
        info!("Asking consensus write lock");
        true
    }

    fn release_consensus_write_lock(&self) {
        info!("releasing consensus write lock");
    }

    async fn load_execution_indices(&self) -> Result<ExecutionIndices, Self::Error> {
        Ok(ExecutionIndices::default())
    }
}

#[cfg(test)]
mod test_validator_state {
    use super::*;
    use crate::{
        builder::genesis_state::GenesisStateBuilder,
        genesis_ceremony::{VALIDATOR_BALANCE, VALIDATOR_FUNDING_AMOUNT},
    };
    use gdex_types::{
        account::ValidatorPubKeyBytes,
        crypto::{get_key_pair_from_rng, KeypairTraits, Signer},
        node::ValidatorInfo,
        order_book::OrderSide,
        transaction::{
            create_asset_creation_transaction, create_orderbook_creation_transaction, create_payment_transaction,
            create_place_cancel_order_transaction, create_place_limit_order_transaction,
            create_place_update_order_transaction, SignedTransaction,
        },
        utils,
    };
    use narwhal_consensus::ConsensusOutput;
    use narwhal_crypto::{generate_production_keypair, Hash, KeyPair, DIGEST_LEN};
    use narwhal_executor::ExecutionIndices;
    use narwhal_types::{Certificate, Header};

    #[tokio::test]
    pub async fn single_node_init() {
        let master_controller = MasterController::default();
        master_controller.initialize_controllers();
        master_controller.initialize_controller_accounts();

        let key: ValidatorKeyPair = get_key_pair_from_rng(&mut rand::rngs::OsRng).1;
        let public_key = ValidatorPubKeyBytes::from(key.public());
        let secret = Arc::pin(key);

        let validator = ValidatorInfo {
            name: "0".into(),
            public_key,
            stake: VALIDATOR_FUNDING_AMOUNT,
            balance: VALIDATOR_BALANCE,
            delegation: 0,
            network_address: utils::new_network_address(),
            narwhal_primary_to_primary: utils::new_network_address(),
            narwhal_worker_to_primary: utils::new_network_address(),
            narwhal_primary_to_worker: utils::new_network_address(),
            narwhal_worker_to_worker: utils::new_network_address(),
            narwhal_consensus_address: utils::new_network_address(),
        };

        let builder = GenesisStateBuilder::new()
            .set_master_controller(master_controller)
            .add_validator(validator);

        let genesis = builder.build();
        let store_path = tempfile::tempdir()
            .expect("Failed to open temporary directory")
            .into_path();
        let validator = ValidatorState::new(public_key, secret, &genesis, &store_path);

        validator.halt_validator();
        validator.unhalt_validator();
    }

    fn create_test_validator() -> ValidatorState {
        let master_controller = MasterController::default();
        master_controller.initialize_controllers();
        master_controller.initialize_controller_accounts();

        let key: ValidatorKeyPair = get_key_pair_from_rng(&mut rand::rngs::OsRng).1;
        let public_key = ValidatorPubKeyBytes::from(key.public());
        let secret = Arc::pin(key);

        let validator = ValidatorInfo {
            name: "0".into(),
            public_key,
            stake: VALIDATOR_FUNDING_AMOUNT,
            balance: VALIDATOR_BALANCE,
            delegation: 0,
            network_address: utils::new_network_address(),
            narwhal_primary_to_primary: utils::new_network_address(),
            narwhal_worker_to_primary: utils::new_network_address(),
            narwhal_primary_to_worker: utils::new_network_address(),
            narwhal_worker_to_worker: utils::new_network_address(),
            narwhal_consensus_address: utils::new_network_address(),
        };

        let builder = GenesisStateBuilder::new()
            .set_master_controller(master_controller)
            .add_validator(validator);

        let genesis = builder.build();
        let store_path = tempfile::tempdir()
            .expect("Failed to open temporary directory")
            .into_path();

        ValidatorState::new(public_key, secret, &genesis, &store_path)
    }

    fn create_test_execution_indices() -> ExecutionIndices {
        ExecutionIndices {
            next_certificate_index: 1,
            next_batch_index: 1,
            next_transaction_index: 1,
        }
    }

    fn create_test_consensus_output() -> ConsensusOutput {
        let dummy_header = Header::default();
        let dummy_certificate = Certificate {
            header: dummy_header,
            votes: Vec::new(),
        };
        ConsensusOutput {
            certificate: dummy_certificate,
            consensus_index: 1,
        }
    }

    #[tokio::test]
    pub async fn process_create_asset_txn() {
        let validator: ValidatorState = create_test_validator();
        let dummy_consensus_output = create_test_consensus_output();
        let dummy_execution_indices = create_test_execution_indices();

        // create asset transaction
        let sender_kp = generate_production_keypair::<KeyPair>();
        let recent_block_hash = BlockDigest::new([0; DIGEST_LEN]);
        let create_asset_txn = create_asset_creation_transaction(&sender_kp, recent_block_hash, 0);
        let signed_digest = sender_kp.sign(&create_asset_txn.digest().get_array()[..]);
        let signed_create_asset_txn =
            SignedTransaction::new(sender_kp.public().clone(), create_asset_txn, signed_digest);

        validator
            .handle_consensus_transaction(
                &dummy_consensus_output,
                dummy_execution_indices.clone(),
                signed_create_asset_txn,
            )
            .await
            .unwrap();
    }

    #[tokio::test]
    pub async fn process_payment_txn() {
        let validator: ValidatorState = create_test_validator();
        let dummy_consensus_output = create_test_consensus_output();
        let dummy_execution_indices = create_test_execution_indices();

        // create asset transaction
        let sender_kp = generate_production_keypair::<KeyPair>();
        let recent_block_hash = BlockDigest::new([0; DIGEST_LEN]);
        let create_asset_txn = create_asset_creation_transaction(&sender_kp, recent_block_hash, 0);
        let signed_digest = sender_kp.sign(&create_asset_txn.digest().get_array()[..]);
        let signed_create_asset_txn =
            SignedTransaction::new(sender_kp.public().clone(), create_asset_txn, signed_digest);

        validator
            .handle_consensus_transaction(
                &dummy_consensus_output,
                dummy_execution_indices.clone(),
                signed_create_asset_txn,
            )
            .await
            .unwrap();

        // create payment transaction
        const TEST_ASSET_ID: u64 = 0;
        const TEST_AMOUNT: u64 = 1000000;
        let receiver_kp = generate_production_keypair::<KeyPair>();
        let payment_txn =
            create_payment_transaction(&sender_kp, &receiver_kp, TEST_ASSET_ID, TEST_AMOUNT, recent_block_hash);
        let signed_digest = sender_kp.sign(&payment_txn.digest().get_array()[..]);
        let signed_payment_txn = SignedTransaction::new(sender_kp.public().clone(), payment_txn, signed_digest);

        validator
            .handle_consensus_transaction(
                &dummy_consensus_output,
                dummy_execution_indices.clone(),
                signed_payment_txn,
            )
            .await
            .unwrap();
    }

    #[tokio::test]
    pub async fn process_create_orderbook_transaction() {
        let validator: ValidatorState = create_test_validator();
        let dummy_consensus_output = create_test_consensus_output();
        let dummy_execution_indices = create_test_execution_indices();

        // create asset transaction
        let sender_kp = generate_production_keypair::<KeyPair>();
        let recent_block_hash = BlockDigest::new([0; DIGEST_LEN]);
        let create_asset_txn = create_asset_creation_transaction(&sender_kp, recent_block_hash, 0);
        let signed_digest = sender_kp.sign(&create_asset_txn.digest().get_array()[..]);
        let signed_create_asset_txn =
            SignedTransaction::new(sender_kp.public().clone(), create_asset_txn, signed_digest);

        for _ in 0..5 {
            validator
                .handle_consensus_transaction(
                    &dummy_consensus_output,
                    dummy_execution_indices.clone(),
                    signed_create_asset_txn.clone(),
                )
                .await
                .unwrap();
        }

        // create orderbook transaction
        const TEST_BASE_ASSET_ID: u64 = 1;
        const TEST_QUOTE_ASSET_ID: u64 = 2;
        let sender_kp = generate_production_keypair::<KeyPair>();
        let recent_block_hash = BlockDigest::new([0; DIGEST_LEN]);
        let create_orderbook_txn = create_orderbook_creation_transaction(
            &sender_kp,
            TEST_BASE_ASSET_ID,
            TEST_QUOTE_ASSET_ID,
            recent_block_hash,
        );
        let signed_digest = sender_kp.sign(&create_orderbook_txn.digest().get_array()[..]);
        let signed_create_asset_txn =
            SignedTransaction::new(sender_kp.public().clone(), create_orderbook_txn, signed_digest);

        validator
            .handle_consensus_transaction(
                &dummy_consensus_output,
                dummy_execution_indices.clone(),
                signed_create_asset_txn,
            )
            .await
            .unwrap();
    }

    #[tokio::test]
    pub async fn process_place_limit_order_and_cancel_transaction() {
        let validator: ValidatorState = create_test_validator();
        let dummy_consensus_output = create_test_consensus_output();
        let dummy_execution_indices = create_test_execution_indices();

        // create asset transaction
        let sender_kp = generate_production_keypair::<KeyPair>();
        let recent_block_hash = BlockDigest::new([0; DIGEST_LEN]);
        let create_asset_txn = create_asset_creation_transaction(&sender_kp, recent_block_hash, 0);
        let signed_digest = sender_kp.sign(&create_asset_txn.digest().get_array()[..]);
        let signed_create_asset_txn =
            SignedTransaction::new(sender_kp.public().clone(), create_asset_txn, signed_digest);

        for _ in 0..5 {
            validator
                .handle_consensus_transaction(
                    &dummy_consensus_output,
                    dummy_execution_indices.clone(),
                    signed_create_asset_txn.clone(),
                )
                .await
                .unwrap();
        }

        // create orderbook transaction
        const TEST_BASE_ASSET_ID: u64 = 1;
        const TEST_QUOTE_ASSET_ID: u64 = 2;
        let recent_block_hash = BlockDigest::new([0; DIGEST_LEN]);
        let create_orderbook_txn = create_orderbook_creation_transaction(
            &sender_kp,
            TEST_BASE_ASSET_ID,
            TEST_QUOTE_ASSET_ID,
            recent_block_hash,
        );
        let signed_digest = sender_kp.sign(&create_orderbook_txn.digest().get_array()[..]);
        let signed_create_asset_txn =
            SignedTransaction::new(sender_kp.public().clone(), create_orderbook_txn, signed_digest);

        validator
            .handle_consensus_transaction(
                &dummy_consensus_output,
                dummy_execution_indices.clone(),
                signed_create_asset_txn,
            )
            .await
            .unwrap();

        const TEST_PRICE: u64 = 100;
        const TEST_QUANTITY: u64 = 100;
        let place_limit_order_txn = create_place_limit_order_transaction(
            &sender_kp,
            TEST_BASE_ASSET_ID,
            TEST_QUOTE_ASSET_ID,
            OrderSide::Bid,
            TEST_PRICE,
            TEST_QUANTITY,
            recent_block_hash,
        );
        let signed_digest = sender_kp.sign(&place_limit_order_txn.digest().get_array()[..]);
        let signed_place_limit_order_txn =
            SignedTransaction::new(sender_kp.public().clone(), place_limit_order_txn, signed_digest);

        validator
            .handle_consensus_transaction(
                &dummy_consensus_output,
                dummy_execution_indices.clone(),
                signed_place_limit_order_txn,
            )
            .await
            .unwrap();

        // cancel order
        const TEST_ORDER_ID: u64 = 1;
        let cancel_order_txn = create_place_cancel_order_transaction(
            &sender_kp,
            TEST_BASE_ASSET_ID,
            TEST_QUOTE_ASSET_ID,
            TEST_ORDER_ID,
            OrderSide::Bid,
            recent_block_hash,
        );
        let signed_digest = sender_kp.sign(&cancel_order_txn.digest().get_array()[..]);
        let signed_cancel_order_txn =
            SignedTransaction::new(sender_kp.public().clone(), cancel_order_txn, signed_digest);

        validator
            .handle_consensus_transaction(
                &dummy_consensus_output,
                dummy_execution_indices.clone(),
                signed_cancel_order_txn,
            )
            .await
            .unwrap();
    }

    #[tokio::test]
    pub async fn process_place_limit_order_and_update_transaction() {
        let validator: ValidatorState = create_test_validator();
        let dummy_consensus_output = create_test_consensus_output();
        let dummy_execution_indices = create_test_execution_indices();

        // create asset transaction
        let sender_kp = generate_production_keypair::<KeyPair>();
        let recent_block_hash = BlockDigest::new([0; DIGEST_LEN]);
        let create_asset_txn = create_asset_creation_transaction(&sender_kp, recent_block_hash, 0);
        let signed_digest = sender_kp.sign(&create_asset_txn.digest().get_array()[..]);
        let signed_create_asset_txn =
            SignedTransaction::new(sender_kp.public().clone(), create_asset_txn, signed_digest);

        for _ in 0..5 {
            validator
                .handle_consensus_transaction(
                    &dummy_consensus_output,
                    dummy_execution_indices.clone(),
                    signed_create_asset_txn.clone(),
                )
                .await
                .unwrap();
        }

        // create orderbook transaction
        const TEST_BASE_ASSET_ID: u64 = 1;
        const TEST_QUOTE_ASSET_ID: u64 = 2;
        let recent_block_hash = BlockDigest::new([0; DIGEST_LEN]);
        let create_orderbook_txn = create_orderbook_creation_transaction(
            &sender_kp,
            TEST_BASE_ASSET_ID,
            TEST_QUOTE_ASSET_ID,
            recent_block_hash,
        );
        let signed_digest = sender_kp.sign(&create_orderbook_txn.digest().get_array()[..]);
        let signed_create_asset_txn =
            SignedTransaction::new(sender_kp.public().clone(), create_orderbook_txn, signed_digest);

        validator
            .handle_consensus_transaction(
                &dummy_consensus_output,
                dummy_execution_indices.clone(),
                signed_create_asset_txn,
            )
            .await
            .unwrap();

        const TEST_PRICE: u64 = 100;
        const TEST_QUANTITY: u64 = 100;
        let place_limit_order_txn = create_place_limit_order_transaction(
            &sender_kp,
            TEST_BASE_ASSET_ID,
            TEST_QUOTE_ASSET_ID,
            OrderSide::Bid,
            TEST_PRICE,
            TEST_QUANTITY,
            recent_block_hash,
        );
        let signed_digest = sender_kp.sign(&place_limit_order_txn.digest().get_array()[..]);
        let signed_place_limit_order_txn =
            SignedTransaction::new(sender_kp.public().clone(), place_limit_order_txn, signed_digest);

        validator
            .handle_consensus_transaction(
                &dummy_consensus_output,
                dummy_execution_indices.clone(),
                signed_place_limit_order_txn,
            )
            .await
            .unwrap();

        // cancel order
        const TEST_ORDER_ID: u64 = 1;
        let update_order_txn = create_place_update_order_transaction(
            &sender_kp,
            TEST_BASE_ASSET_ID,
            TEST_QUOTE_ASSET_ID,
            TEST_ORDER_ID,
            OrderSide::Bid,
            TEST_PRICE,
            TEST_QUANTITY + 1,
            recent_block_hash,
        );
        let signed_digest = sender_kp.sign(&update_order_txn.digest().get_array()[..]);
        let signed_update_order_txn =
            SignedTransaction::new(sender_kp.public().clone(), update_order_txn, signed_digest);

        validator
            .handle_consensus_transaction(
                &dummy_consensus_output,
                dummy_execution_indices.clone(),
                signed_update_order_txn,
            )
            .await
            .unwrap();
    }
}<|MERGE_RESOLUTION|>--- conflicted
+++ resolved
@@ -276,23 +276,7 @@
         self.validator_store
             .insert_confirmed_transaction(transaction, consensus_output);
 
-<<<<<<< HEAD
         let result = self.master_controller.handle_consensus_transaction(transaction);
-=======
-        // handle transactions for bank controller
-        self.master_controller
-            .bank_controller
-            .lock()
-            .unwrap()
-            .handle_consensus_transaction(transaction)?;
-
-        // handle transactions for spot controller
-        self.master_controller
-            .spot_controller
-            .lock()
-            .unwrap()
-            .handle_consensus_transaction(transaction)?;
->>>>>>> 7ce5fa05
 
         if let Err(err) = result {
             self.metrics.increment_num_transactions_consensus_failed();
@@ -358,9 +342,9 @@
             network_address: utils::new_network_address(),
             narwhal_primary_to_primary: utils::new_network_address(),
             narwhal_worker_to_primary: utils::new_network_address(),
-            narwhal_primary_to_worker: utils::new_network_address(),
-            narwhal_worker_to_worker: utils::new_network_address(),
-            narwhal_consensus_address: utils::new_network_address(),
+            narwhal_primary_to_worker: vec![utils::new_network_address()],
+            narwhal_worker_to_worker: vec![utils::new_network_address()],
+            narwhal_consensus_addresses: vec![utils::new_network_address()],
         };
 
         let builder = GenesisStateBuilder::new()
@@ -395,9 +379,9 @@
             network_address: utils::new_network_address(),
             narwhal_primary_to_primary: utils::new_network_address(),
             narwhal_worker_to_primary: utils::new_network_address(),
-            narwhal_primary_to_worker: utils::new_network_address(),
-            narwhal_worker_to_worker: utils::new_network_address(),
-            narwhal_consensus_address: utils::new_network_address(),
+            narwhal_primary_to_worker: vec![utils::new_network_address()],
+            narwhal_worker_to_worker: vec![utils::new_network_address()],
+            narwhal_consensus_addresses: vec![utils::new_network_address()],
         };
 
         let builder = GenesisStateBuilder::new()
