# Copyright(C) Facebook, Inc. and its affiliates.
from os.path import join

from benchmark.utils import PathMaker


class CommandMaker:

    @staticmethod
    def cleanup():
        return (
            f'rm -r .db-* ;  rm -r *_db ; rm .*.json ; mkdir -p {PathMaker.results_path()}'
        )

    @staticmethod
    def clean_logs():
        return f'rm -r {PathMaker.logs_path()} ; mkdir -p {PathMaker.logs_path()}'

    @staticmethod
    def compile(mem_profiling, benchmark=True):
        if mem_profiling:
            params = ["--profile", "bench-profiling", "--features", "benchmark dhat-heap"]
        elif benchmark:
            params = ["--release", "--features", "benchmark"]
        else:
            params = ["--release"]
        return ["cargo", "build"] + params

    @staticmethod
    def generate_key(filename):
        assert isinstance(filename, str)
        return f'./benchmark-narwhal generate_keys --filename {filename}'

    @staticmethod
    def run_narwhal_primary(keys, committee, store, parameters, execution, debug=False):
        assert isinstance(keys, str)
        assert isinstance(committee, str)
        assert isinstance(parameters, str)
        assert isinstance(execution, str)
        assert isinstance(debug, bool)
        v = '-vvv' if debug else '-vv'
        command = (f'./benchmark-narwhal {v} run --keys {keys} --committee {committee} '
                f'--store {store} --parameters {parameters} --execution {execution} primary')
        print("Returning execution command = ", command)
        return command

    @staticmethod
    def run_gdex_node(db_dir, genesis_dir, key_dir, validator_name, validator_address, relayer_address, debug=False):
        assert isinstance(db_dir, str)
        assert isinstance(genesis_dir, str)
        assert isinstance(key_dir, str)
        assert isinstance(validator_name, str)
        assert isinstance(validator_address, str)
        assert isinstance(relayer_address, str)
        assert isinstance(debug, bool)
        v = '-vvv' if debug else '-vv'
        command = (f'./gdex-node {v} run --db-dir {db_dir} --genesis-dir  {genesis_dir} '
                f'--key-dir {key_dir} --validator-name {validator_name} --validator-address {validator_address} --relayer-address {relayer_address}')
        print("Returning execution command = ", command)
        return command

    @staticmethod
    def run_no_consensus_primary(keys, committee, store, parameters, debug=False):
        assert isinstance(keys, str)
        assert isinstance(committee, str)
        assert isinstance(parameters, str)
        assert isinstance(debug, bool)
        v = '-vvv' if debug else '-vv'
        return (f'./benchmark-narwhal {v} run --keys {keys} --committee {committee} '
                f'--store {store} --parameters {parameters} primary --consensus-disabled')

    @staticmethod
    def run_narwhal_worker(keys, committee, store, parameters, execution, id, debug=False):
        assert isinstance(keys, str)
        assert isinstance(committee, str)
        assert isinstance(parameters, str)
        assert isinstance(execution, str)
        assert isinstance(debug, bool)
        v = '-vvv' if debug else '-vv'
        command = (f'./benchmark-narwhal {v} run --keys {keys} --committee {committee} '
                f'--store {store} --parameters {parameters} --execution {execution} worker --id {id}')

        print("Returning execution command = ", command)
        return command

    @staticmethod
    def run_narwhal_client(address, size, rate, execution, nodes):
        assert isinstance(address, str)
        assert isinstance(size, int) and size > 0
        assert isinstance(rate, int) and rate >= 0
        assert isinstance(execution, str)
        assert isinstance(nodes, list)
        assert all(isinstance(x, str) for x in nodes)
        nodes = f'--nodes {" ".join(nodes)}' if nodes else ''
        command = f'./benchmark_narwhal_client {address} --size {size} --rate {rate} --execution {execution} {nodes}'
        print("Returning execution command = ", command)
        return command

    @staticmethod
<<<<<<< HEAD
    def run_gdex_client(id, address, rate, nodes):
=======
    def run_gdex_client(address, relayer_address, rate, nodes):
>>>>>>> a9e11724
        assert isinstance(address, str)
        assert isinstance(rate, int) and rate >= 0
        assert isinstance(nodes, list)
        assert all(isinstance(x, str) for x in nodes)
        nodes = f'--nodes {" ".join(nodes)}' if nodes else ''
<<<<<<< HEAD
        command = f'./benchmark_gdex_client {address}  --validator_key_fpath ../.proto/validator-{id}.key --rate {rate} {nodes}'
=======
        command = f'./benchmark_gdex_client {address} --relayer {relayer_address} --validator_key_fpath ../.proto/validator-0.key --rate {rate}  --nodes {nodes}'
>>>>>>> a9e11724
        print("Returning execution command = ", command)
        return command

    @staticmethod
    def alias_demo_binaries(origin):
        assert isinstance(origin, str)
        client = join(origin, 'demo_client')
        return f'rm demo_client ; ln -s {client} .'

    @staticmethod
    def run_demo_client(keys, ports):
        assert all(isinstance(x, str) for x in keys)
        assert all(isinstance(x, int) and x > 1024 for x in ports)
        keys_string = ",".join(keys)
        ports_string = ",".join([str(x) for x in ports])
        return f'./demo_client run --keys "{keys_string}" --ports "{ports_string}"'

    @staticmethod
    def kill():
        return 'tmux kill-server'

    @staticmethod
    def alias_binaries(origin):
        print("origin=", origin)
        assert isinstance(origin, str)
        gdex_node, narwhal_node, narwhhal_client, gdex_client = join(origin, 'gdex-node'), join(origin, 'benchmark-narwhal'), join(origin, 'benchmark_narwhal_client'), join(origin, 'benchmark_gdex_client')
        return f'rm gdex-node ; rm benchmark-narwhal ; rm benchmark_narwhal_client ; rm benchmark_gdex_client ; ln -s {gdex_node} . ; ln -s {narwhal_node} . ; ln -s {narwhhal_client}; ln -s {gdex_client} .'<|MERGE_RESOLUTION|>--- conflicted
+++ resolved
@@ -97,21 +97,13 @@
         return command
 
     @staticmethod
-<<<<<<< HEAD
-    def run_gdex_client(id, address, rate, nodes):
-=======
-    def run_gdex_client(address, relayer_address, rate, nodes):
->>>>>>> a9e11724
+    def run_gdex_client(id, address, relayer_address, rate, nodes):
         assert isinstance(address, str)
         assert isinstance(rate, int) and rate >= 0
         assert isinstance(nodes, list)
         assert all(isinstance(x, str) for x in nodes)
         nodes = f'--nodes {" ".join(nodes)}' if nodes else ''
-<<<<<<< HEAD
-        command = f'./benchmark_gdex_client {address}  --validator_key_fpath ../.proto/validator-{id}.key --rate {rate} {nodes}'
-=======
-        command = f'./benchmark_gdex_client {address} --relayer {relayer_address} --validator_key_fpath ../.proto/validator-0.key --rate {rate}  --nodes {nodes}'
->>>>>>> a9e11724
+        command = f'./benchmark_gdex_client {address} --relayer {relayer_address} --validator_key_fpath ../.proto/validator-{id}.key --rate {rate}  --nodes {nodes}'
         print("Returning execution command = ", command)
         return command
 
