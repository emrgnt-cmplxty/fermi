use crate::{relayer::server::RelayerService, validator::state::ValidatorState};
use gdex_types::proto::*;
use gdex_types::utils;

use std::sync::Arc;

use crate::relayer::server::RelayerServerHandle;

pub struct RelayerSpawner {
    validator_state: Arc<ValidatorState>,
}

impl RelayerSpawner {
    pub fn new(state: Arc<ValidatorState>) -> Self {
        RelayerSpawner { validator_state: state }
    }

    pub async fn spawn_relay_server(&mut self) -> Result<RelayerServerHandle, Box<dyn std::error::Error>> {
        // Putting the port to 8000
        let addr = utils::new_network_address();

        // Instantiating the faucet service
        let relay_service = RelayerService {
            state: self.validator_state.clone(),
        };

        // Start the relay service

        let server = crate::config::server::ServerConfig::new()
            .server_builder()
            .add_service(RelayerServer::new(relay_service))
            .bind(&addr)
            .await
            .unwrap();

        // let server = Server::builder().add_service(RelayerServer::new(relay_service));
        let handle = tokio::spawn(async move { server.serve().await });
        let server_handle = RelayerServerHandle::new(addr, handle);
        Ok(server_handle)
    }
}

#[cfg(test)]
pub mod suite_spawn_tests {
    
    use crate::validator::spawner::ValidatorSpawner;
    use gdex_types::block::Block;
    use gdex_types::block::BlockDigest;
    use gdex_types::crypto::KeypairTraits;
    use gdex_types::crypto::Signer;
    use gdex_types::transaction::create_asset_creation_transaction;
    use gdex_types::transaction::SignedTransaction;
    use gdex_types::{proto::*, utils};
    use narwhal_consensus::ConsensusOutput;
    use narwhal_crypto::generate_production_keypair;
    use narwhal_crypto::Hash;
    use narwhal_crypto::KeyPair;
    use narwhal_crypto::DIGEST_LEN;
    use narwhal_types::Certificate;
    use narwhal_types::Header;
    use std::path::Path;

    use crate::client::endpoint_from_multiaddr;

    pub fn create_test_consensus_output() -> ConsensusOutput {
        let dummy_header = Header::default();
        let dummy_certificate = Certificate {
            header: dummy_header,
            votes: Vec::new(),
        };
        ConsensusOutput {
            certificate: dummy_certificate,
            consensus_index: 1,
        }
    }

    // cargo test --package gdex-core --lib -- relayer::spawner::suite_spawn_tests::spawn_and_ping_relay_server --exact --nocapture
    #[tokio::test]
    pub async fn spawn_relay_server() {
        // Arrange
        let dir = "../.proto";
        let path = Path::new(dir).to_path_buf();
        let address = utils::new_network_address();
        let mut validator_spawner = ValidatorSpawner::new(
            /* db_path */ path.clone(),
            /* key_path */ path.clone(),
            /* genesis_path */ path.clone(),
            /* validator_port */ address.clone(),
            /* validator_name */ "validator-0".to_string(),
        );
<<<<<<< HEAD

        validator_spawner.spawn_validator().await;

        let validator_state = validator_spawner.get_validator_state().clone();
=======
        let _handles = validator_spawner.spawn_validator_with_reconfigure().await;
        let validator_state = validator_spawner.get_validator_state().clone().unwrap();

        // Create txns
        let dummy_consensus_output = create_test_consensus_output();
        let sender_kp = generate_production_keypair::<KeyPair>();
        let recent_block_hash = BlockDigest::new([0; DIGEST_LEN]);
        let create_asset_txn = create_asset_creation_transaction(&sender_kp, recent_block_hash);
        let signed_digest = sender_kp.sign(&create_asset_txn.digest().get_array()[..]);
        let signed_create_asset_txn =
            SignedTransaction::new(sender_kp.public().clone(), create_asset_txn, signed_digest);

        // Preparing serialized buf for transactions
        let mut serialized_txns_buf: Vec<Vec<u8>> = Vec::new();
        let serialized_txn = signed_create_asset_txn.serialize().unwrap();
        serialized_txns_buf.push(serialized_txn);
        let certificate = dummy_consensus_output.certificate;

        let initial_certificate = certificate.clone();
        let initial_serialized_txns_buf = serialized_txns_buf.clone();

        // Write the block
        validator_state
            .validator_store
            .write_latest_block(initial_certificate, initial_serialized_txns_buf)
            .await;
>>>>>>> c4548621

        // TODO clean
        // Connect client
        let address = validator_spawner.get_relayer_address();
        let address_ref = &address.clone().unwrap();
        let target_endpoint = endpoint_from_multiaddr(address_ref).unwrap();
        let endpoint = target_endpoint.endpoint();
        let mut client = RelayerClient::connect(endpoint.clone()).await.unwrap();

        let specific_block_request = tonic::Request::new(RelayerGetBlockRequest { block_number: 0 });
        let latest_block_info_request = tonic::Request::new(RelayerGetLatestBlockInfoRequest {});

        // Act
        let specific_block_response = client.get_block(specific_block_request).await;
        let latest_block_info_response = client.get_latest_block_info(latest_block_info_request).await;
        let block_bytes_returned = specific_block_response.unwrap().into_inner().block.unwrap().block;

        // Assert
        let deserialized_block: Block = bincode::deserialize(&block_bytes_returned).unwrap();
        let final_certificate = certificate.clone();
        let final_serialized_txns_buf = serialized_txns_buf.clone();
        let block_to_check_against = Block {
            block_certificate: final_certificate,
            transactions: final_serialized_txns_buf,
        };
        assert!(block_to_check_against.block_certificate == deserialized_block.block_certificate);
        assert!(block_to_check_against.transactions == deserialized_block.transactions);
        // TODO TESTS FOR BLOCK INFO, CURRENTLY WE JUST PRINT
        assert!(latest_block_info_response.unwrap().into_inner().successful)
    }
}<|MERGE_RESOLUTION|>--- conflicted
+++ resolved
@@ -42,7 +42,7 @@
 
 #[cfg(test)]
 pub mod suite_spawn_tests {
-    
+
     use crate::validator::spawner::ValidatorSpawner;
     use gdex_types::block::Block;
     use gdex_types::block::BlockDigest;
@@ -88,12 +88,6 @@
             /* validator_port */ address.clone(),
             /* validator_name */ "validator-0".to_string(),
         );
-<<<<<<< HEAD
-
-        validator_spawner.spawn_validator().await;
-
-        let validator_state = validator_spawner.get_validator_state().clone();
-=======
         let _handles = validator_spawner.spawn_validator_with_reconfigure().await;
         let validator_state = validator_spawner.get_validator_state().clone().unwrap();
 
@@ -120,7 +114,6 @@
             .validator_store
             .write_latest_block(initial_certificate, initial_serialized_txns_buf)
             .await;
->>>>>>> c4548621
 
         // TODO clean
         // Connect client
