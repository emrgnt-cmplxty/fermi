--- conflicted
+++ resolved
@@ -14,11 +14,7 @@
     error::GDEXError,
     order_book::OrderSide,
     store::ProcessBlockStore,
-<<<<<<< HEAD
-    transaction::{deserialize_protobuf, parse_order_side, Transaction},
-=======
-    transaction::{deserialize_protobuf, parse_request_type, FuturesOrder, FuturesPosition, RequestType, Transaction},
->>>>>>> cd313edd
+    transaction::{deserialize_protobuf, FuturesOrder, FuturesPosition, Transaction},
 };
 // external
 use async_trait::async_trait;
