//! Copyright (c) 2022, Mysten Labs, Inc.
//! Copyright (c) 2022, BTI
//! SPDX-License-Identifier: Apache-2.0
//! This file is largely inspired by https://github.com/MystenLabs/sui/blob/main/crates/sui-core/src/authority_server.rs, commit #e91604e0863c86c77ea1def8d9bd116127bee0bcuse super::state::ValidatorState;
use crate::{
    config::node::NodeConfig,
    validator::{consensus_adapter::ConsensusAdapter, restarter::NodeRestarter, state::ValidatorState},
};
use anyhow::anyhow;
use async_trait::async_trait;
use fastcrypto::Hash;
use futures::StreamExt;
use gdex_types::{
    crypto::KeypairTraits,
    proto::{Empty, TransactionProto, Transactions, TransactionsServer},
    transaction::SignedTransaction,
};
use multiaddr::Multiaddr;
use narwhal_config::Committee as ConsensusCommittee;
use narwhal_consensus::ConsensusOutput;
use narwhal_crypto::KeyPair as ConsensusKeyPair;
use narwhal_executor::{ExecutionIndices, SubscriberError};
use prometheus::Registry;
use std::{io, sync::Arc};
use tokio::{
    sync::{
        mpsc::{channel, Receiver, Sender},
        Mutex,
    },
    task::JoinHandle,
};
use tracing::{info, trace};

/// Contains and orchestrates a tokio handle where the validator server runs
pub struct ValidatorServerHandle {
    local_addr: Multiaddr,
    handle: JoinHandle<()>,
}

impl ValidatorServerHandle {
    pub fn address(&self) -> &Multiaddr {
        &self.local_addr
    }

    pub fn get_handle(self) -> JoinHandle<()> {
        self.handle
    }
}

/// Can spawn a validator server handle at the internal address
/// the server handle contains a validator api (grpc) that exposes a validator service
pub struct ValidatorServer {
    address: Multiaddr,
    state: Arc<ValidatorState>,
    consensus_adapter: ConsensusAdapter,
}

impl ValidatorServer {
    pub fn new(
        address: Multiaddr,
        state: Arc<ValidatorState>,
        consensus_addresses: Vec<Multiaddr>,
        tx_reconfigure_consensus: Sender<(ConsensusKeyPair, ConsensusCommittee)>,
    ) -> Self {
        let consensus_adapter = ConsensusAdapter::new(consensus_addresses, None, tx_reconfigure_consensus);

        Self {
            address,
            state,
            consensus_adapter,
        }
    }

    pub async fn spawn(self) -> Result<ValidatorServerHandle, io::Error> {
        let address = self.address.clone();
        info!(
            "Calling spawn to produce a the validator server with port address = {:?}",
            address
        );
        self.run(address).await
    }

    pub async fn run(self, address: Multiaddr) -> Result<ValidatorServerHandle, io::Error> {
        let server = crate::config::server::ServerConfig::new()
            .server_builder()
            .add_service(TransactionsServer::new(ValidatorService {
                state: self.state,
                consensus_adapter: Arc::new(Mutex::new(self.consensus_adapter)),
            }))
            .bind(&address)
            .await
            .unwrap();
        let local_addr = server.local_addr().to_owned();
        info!("Listening to traffic on {local_addr}");
        let handle = ValidatorServerHandle {
            local_addr,
            handle: tokio::spawn(server.serve()),
        };
        Ok(handle)
    }
}

/// Handles communication with consensus and resulting validator state updates
pub struct ValidatorService {
    state: Arc<ValidatorState>,
    consensus_adapter: Arc<Mutex<ConsensusAdapter>>,
}

impl ValidatorService {
    /// Spawn all the subsystems run by a gdex valdiator: a consensus node, a gdex valdiator server,
    /// and a consensus listener bridging the consensus node and the gdex valdiator.
    pub async fn spawn_narwhal(
        config: &NodeConfig,
        state: Arc<ValidatorState>,
        prometheus_registry: &Registry,
        rx_reconfigure_consensus: Receiver<(ConsensusKeyPair, ConsensusCommittee)>,
    ) -> anyhow::Result<Vec<JoinHandle<()>>> {
        let (tx_consensus_to_gdex, rx_consensus_to_gdex) = channel(1_000);
        // Spawn the consensus node of this authority.
        let consensus_config = config
            .consensus_config()
            .ok_or_else(|| anyhow!("Validator is missing consensus config"))?;
        let consensus_keypair = config.key_pair().copy();
        let consensus_committee = config.genesis()?.narwhal_committee().load();
        let consensus_worker_cache = config.genesis()?.narwhal_worker_cache();
        let consensus_execution_state = Arc::clone(&state);
        let consensus_storage_base_path = consensus_config.db_path().to_path_buf();
        let consensus_parameters = consensus_config.narwhal_config().to_owned();

        println!("consensus_committee = {:?}", consensus_committee);

        let registry = prometheus_registry.clone();
        let restarter_handle = tokio::spawn(async move {
            NodeRestarter::watch(
                consensus_keypair,
                &*consensus_committee,
                consensus_worker_cache,
                consensus_storage_base_path,
                consensus_execution_state,
                consensus_parameters,
                rx_reconfigure_consensus,
                tx_consensus_to_gdex,
                &registry,
            )
            .await
        });
        // Create a new task to listen to received transactions
        let post_process_handle = tokio::spawn(async move {
            Self::post_process(rx_consensus_to_gdex, Arc::clone(&state)).await;
        });

        Ok(vec![restarter_handle, post_process_handle])
    }

    /// Receives an ordered list of certificates and apply any application-specific logic.
    #[allow(clippy::type_complexity)]
    async fn post_process(
        mut rx_output: Receiver<(Result<(ConsensusOutput, ExecutionIndices), SubscriberError>, Vec<u8>)>,
        validator_state: Arc<ValidatorState>,
    ) {
        // TODO load the actual last block
        let mut serialized_txns_buf = Vec::new();
        let store = &validator_state.validator_store;
<<<<<<< HEAD
        let metrics = &validator_state.metrics;
=======
        let master_controller = &validator_state.master_controller;
>>>>>>> 20ecf058
        loop {
            while let Some(message) = rx_output.recv().await {
                trace!("Received a finalized consensus transaction for post processing",);
                let (result, serialized_txn) = message;
                match result {
                    Ok((consensus_output, execution_indices)) => {
                        serialized_txns_buf.push(serialized_txn);

                        // if next_transaction_index == 0 then the block is complete and we may write-out
                        if execution_indices.next_transaction_index == 0 {
                            // subtract round look-back from the latest round to get block number
                            let round_number = consensus_output.certificate.header.round;
                            let num_txns = serialized_txns_buf.len();
                            trace!("Processing result from {round_number} with {num_txns} transactions");
                            store.prune();
                            // write-out the new block to the validator store
                            let (block, block_info) = store
                                .write_latest_block(consensus_output.certificate, serialized_txns_buf.clone())
                                .await;
<<<<<<< HEAD
                            metrics.update_block_data(&block, &block_info);
=======
                            master_controller
                                .post_process(store.block_number.load(std::sync::atomic::Ordering::SeqCst));
>>>>>>> 20ecf058
                            serialized_txns_buf.clear();
                        }
                    }
                    Err(e) => info!("{:?}", e), // TODO
                }
                // NOTE: Notify the user that its transaction has been processed.
            }
        }
    }

    async fn handle_transaction(
        consensus_adapter: Arc<Mutex<ConsensusAdapter>>,
        state: Arc<ValidatorState>,
        transaction_proto: TransactionProto,
    ) -> Result<tonic::Response<Empty>, tonic::Status> {
        trace!("Handling a new transaction with ValidatorService",);
        state.metrics.increment_num_transactions_rec();

        let signed_transaction = SignedTransaction::deserialize(transaction_proto.transaction.to_vec())
            .map_err(|e| tonic::Status::internal(e.to_string()))?;
        signed_transaction
            .verify()
            .map_err(|e| tonic::Status::invalid_argument(e.to_string()))?;

        // TODO change this to err flow
        // TODO there is a ton of contention here
        if !state.validator_store.cache_contains_block_digest(
            signed_transaction
                .get_transaction_payload()
                .get_recent_certificate_digest(),
        ) {
            state.metrics.increment_num_transactions_rec_failed();
            return Err(tonic::Status::internal("Invalid recent certificate digest"));
        }
        if state
            .validator_store
            .cache_contains_transaction(signed_transaction.get_transaction_payload())
        {
            state.metrics.increment_num_transactions_rec_failed();
            let digest = signed_transaction.get_transaction_payload().digest().to_string();
            return Err(tonic::Status::internal("Duplicate transaction ".to_owned() + &digest));
        }

        let transaction_proto = narwhal_types::TransactionProto {
            transaction: transaction_proto.transaction,
        };

        let _result = consensus_adapter
            .lock()
            .await
            .submit_transaction(transaction_proto)
            .await
            .unwrap();

        state
            .handle_pre_consensus_transaction(&signed_transaction)
            // .instrument(span)
            .map_err(|e| tonic::Status::internal(e.to_string()))?;

        Ok(tonic::Response::new(Empty {}))
    }

    pub fn get_consensus_adapters(&self) -> &Arc<Mutex<ConsensusAdapter>> {
        &self.consensus_adapter
    }
}

/// Spawns a tonic grpc which parses incoming transactions and forwards them to the handle_transaction method of ValidatorService
#[async_trait]
impl Transactions for ValidatorService {
    async fn submit_transaction(
        &self,
        request: tonic::Request<TransactionProto>,
    ) -> Result<tonic::Response<Empty>, tonic::Status> {
        trace!("Handling a new transaction with a ValidatorService ValidatorAPI",);
        let signed_transaction = request.into_inner();
        let state = self.state.clone();
        let consensus_adapter = self.consensus_adapter.clone();

        // Spawns a task which handles the transaction. The task will unconditionally continue
        // processing in the event that the client connection is dropped.
        tokio::spawn(async move { Self::handle_transaction(consensus_adapter, state, signed_transaction).await })
            .await
            .unwrap()
    }

    async fn submit_transaction_stream(
        &self,
        request: tonic::Request<tonic::Streaming<TransactionProto>>,
    ) -> Result<tonic::Response<Empty>, tonic::Status> {
        let mut transactions = request.into_inner();
        trace!("Handling a new transaction stream with a ValidatorService ValidatorAPI",);

        while let Some(Ok(signed_transaction)) = transactions.next().await {
            trace!("Streaming a new transaction with a ValidatorService ValidatorAPI",);

            let state = self.state.clone();
            let consensus_adapter = self.consensus_adapter.clone();
            tokio::spawn(async move { Self::handle_transaction(consensus_adapter, state, signed_transaction).await })
                .await
                .unwrap()?;
        }
        Ok(tonic::Response::new(Empty {}))
    }
}

#[cfg(test)]
mod test_validator_server {
    use super::*;
    use crate::{
        builder::genesis_state::GenesisStateBuilder,
        client,
        genesis_ceremony::{VALIDATOR_BALANCE, VALIDATOR_FUNDING_AMOUNT},
    };
    use gdex_controller::master::MasterController;
    use gdex_types::{
        account::{account_test_functions::generate_keypair_vec, ValidatorKeyPair, ValidatorPubKeyBytes},
        crypto::{get_key_pair_from_rng, KeypairTraits},
        node::ValidatorInfo,
        proto::TransactionsClient,
        transaction::transaction_test_functions::generate_signed_test_transaction,
        utils,
    };

    async fn spawn_test_validator_server() -> Result<ValidatorServerHandle, io::Error> {
        let master_controller = MasterController::default();
        master_controller.initialize_controllers();
        master_controller.initialize_controller_accounts();

        let key: ValidatorKeyPair =
            get_key_pair_from_rng::<ValidatorKeyPair, rand::rngs::OsRng>(&mut rand::rngs::OsRng);
        let public_key = ValidatorPubKeyBytes::from(key.public());
        let secret = Arc::pin(key);

        let validator = ValidatorInfo {
            name: "0".into(),
            public_key,
            stake: VALIDATOR_FUNDING_AMOUNT,
            balance: VALIDATOR_BALANCE,
            delegation: 0,
            network_address: utils::new_network_address(),
            narwhal_primary_to_primary: utils::new_network_address(),
            narwhal_worker_to_primary: utils::new_network_address(),
            narwhal_primary_to_worker: vec![utils::new_network_address()],
            narwhal_worker_to_worker: vec![utils::new_network_address()],
            narwhal_consensus_addresses: vec![utils::new_network_address()],
        };
        let network_address = validator.network_address.clone();

        let builder = GenesisStateBuilder::new()
            .set_master_controller(master_controller)
            .add_validator(validator);

        let genesis = builder.build();
        let store_path = tempfile::tempdir()
            .expect("Failed to open temporary directory")
            .into_path();

        let validator_state = ValidatorState::new(public_key, secret, &genesis, &store_path);
        let new_addr = utils::new_network_address();
        let (tx_reconfigure_consensus, _rx_reconfigure_consensus) = tokio::sync::mpsc::channel(10);
        let validator_server = ValidatorServer::new(
            new_addr.clone(),
            Arc::new(validator_state),
            vec![network_address],
            tx_reconfigure_consensus,
        );
        validator_server.spawn().await
    }

    #[tokio::test]
    pub async fn server_test_init() {
        spawn_test_validator_server().await.unwrap();
    }

    #[tokio::test]
    pub async fn server_process_transaction() {
        let handle_result = spawn_test_validator_server().await;
        let handle = handle_result.unwrap();
        let mut client =
            TransactionsClient::new(client::connect_lazy(handle.address()).expect("Failed to connect to consensus"));

        let kp_sender = generate_keypair_vec([0; 32]).pop().unwrap();
        let kp_receiver = generate_keypair_vec([1; 32]).pop().unwrap();
        let signed_transaction = generate_signed_test_transaction(&kp_sender, &kp_receiver, 10);
        let transaction_proto = TransactionProto {
            transaction: signed_transaction.serialize().unwrap().into(),
        };

        let _resp1 = client
            .submit_transaction(transaction_proto)
            .await
            .map_err(|e| io::Error::new(io::ErrorKind::Other, e));
    }

    #[tokio::test]
    pub async fn spawn() {
        let master_controller = MasterController::default();
        master_controller.initialize_controllers();
        master_controller.initialize_controller_accounts();

        let key: ValidatorKeyPair =
            get_key_pair_from_rng::<ValidatorKeyPair, rand::rngs::OsRng>(&mut rand::rngs::OsRng);
        let public_key = ValidatorPubKeyBytes::from(key.public());
        let secret = Arc::pin(key);

        let validator = ValidatorInfo {
            name: "0".into(),
            public_key,
            stake: VALIDATOR_FUNDING_AMOUNT,
            balance: VALIDATOR_BALANCE,
            delegation: 0,
            network_address: utils::new_network_address(),
            narwhal_primary_to_primary: utils::new_network_address(),
            narwhal_worker_to_primary: utils::new_network_address(),
            narwhal_primary_to_worker: vec![utils::new_network_address()],
            narwhal_worker_to_worker: vec![utils::new_network_address()],
            narwhal_consensus_addresses: vec![utils::new_network_address()],
        };
        let network_address = validator.network_address.clone();

        let builder = GenesisStateBuilder::new()
            .set_master_controller(master_controller)
            .add_validator(validator);

        let genesis = builder.build();
        let store_path = tempfile::tempdir()
            .expect("Failed to open temporary directory")
            .into_path();
        let validator_state = ValidatorState::new(public_key, secret, &genesis, &store_path);
        let new_addr = utils::new_network_address();
        let (tx_reconfigure_consensus, _rx_reconfigure_consensus) = tokio::sync::mpsc::channel(10);
        let validator_server = ValidatorServer::new(
            new_addr.clone(),
            Arc::new(validator_state),
            vec![network_address],
            tx_reconfigure_consensus.clone(),
        );
        validator_server.spawn().await.unwrap();
    }
}<|MERGE_RESOLUTION|>--- conflicted
+++ resolved
@@ -161,11 +161,8 @@
         // TODO load the actual last block
         let mut serialized_txns_buf = Vec::new();
         let store = &validator_state.validator_store;
-<<<<<<< HEAD
         let metrics = &validator_state.metrics;
-=======
         let master_controller = &validator_state.master_controller;
->>>>>>> 20ecf058
         loop {
             while let Some(message) = rx_output.recv().await {
                 trace!("Received a finalized consensus transaction for post processing",);
@@ -185,12 +182,9 @@
                             let (block, block_info) = store
                                 .write_latest_block(consensus_output.certificate, serialized_txns_buf.clone())
                                 .await;
-<<<<<<< HEAD
-                            metrics.update_block_data(&block, &block_info);
-=======
+                            metrics.process_new_block(block, block_info);
                             master_controller
                                 .post_process(store.block_number.load(std::sync::atomic::Ordering::SeqCst));
->>>>>>> 20ecf058
                             serialized_txns_buf.clear();
                         }
                     }
