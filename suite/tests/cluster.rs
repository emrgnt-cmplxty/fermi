--- conflicted
+++ resolved
@@ -42,32 +42,6 @@
 
     #[tokio::test]
     pub async fn test_spawn_cluster() {
-<<<<<<< HEAD
-=======
-        /*
-        let subscriber = FmtSubscriber::builder()
-            .with_env_filter("gdex_core=info, gdex_suite=info")
-            .finish();
-        tracing::subscriber::set_global_default(subscriber).expect("setting default subscriber failed");
-        */
-
-        info!("Creating test cluster");
-        let validator_count: usize = 4;
-        let mut cluster = TestCluster::spawn(validator_count, None).await;
-
-        info!("Sending transactions");
-        let working_dir = cluster.get_working_dir();
-        let spawner_0 = cluster.get_validator_spawner(0);
-        let key_file = working_dir.join(format!("{}.key", spawner_0.get_validator_info().name));
-        let _kp_sender: ValidatorKeyPair = utils::read_keypair_from_file(&key_file).unwrap();
-        let _kp_receiver = generate_keypair_vec([1; 32]).pop().unwrap();
-
-        let address = spawner_0.get_validator_address().as_ref().unwrap().clone();
-        info!("Connecting network client to address={:?}", address);
-
-        let _client = TransactionsClient::new(client::connect_lazy(&address).expect("Failed to connect to consensus"));
-
->>>>>>> ded36d8b
         info!("Creating test cluster");
         let validator_count: usize = 4;
         let mut cluster = TestCluster::spawn(validator_count, None).await;
@@ -83,25 +57,6 @@
         let mut cluster = TestCluster::spawn(validator_count, None).await;
 
         info!("Sending transactions");
-<<<<<<< HEAD
-=======
-        let working_dir = cluster.get_working_dir();
-        let spawner_0 = cluster.get_validator_spawner(0);
-        let key_file = working_dir.join(format!("{}.key", spawner_0.get_validator_info().name));
-        let _kp_sender: ValidatorKeyPair = utils::read_keypair_from_file(&key_file).unwrap();
-        let _kp_receiver = generate_keypair_vec([1; 32]).pop().unwrap();
-
-        let address = spawner_0.get_validator_address().as_ref().unwrap().clone();
-        info!("Connecting network client to address={:?}", address);
-
-        let _client = TransactionsClient::new(client::connect_lazy(&address).expect("Failed to connect to consensus"));
-
-        info!("Creating test cluster");
-        let validator_count: usize = 4;
-        let mut cluster = TestCluster::spawn(validator_count, None).await;
-
-        info!("Sending transactions");
->>>>>>> ded36d8b
         let (kp_sender, kp_receiver, _) = cluster.send_transactions(0, 1, 20, Some(1_000_000)).await;
 
         sleep(Duration::from_secs(3)).await;
@@ -140,7 +95,7 @@
         let kp_sender: ValidatorKeyPair = utils::read_keypair_from_file(&key_file).unwrap();
         let kp_receiver = generate_keypair_vec([1; 32]).pop().unwrap();
 
-        let address = spawner_0.get_validator_address().clone();
+        let address = spawner_0.get_validator_address();
         info!("Connecting network client to address={:?}", address);
 
         let mut client =
@@ -190,13 +145,6 @@
 
     #[tokio::test(flavor = "multi_thread")]
     pub async fn test_cache_transactions() {
-        /*
-        let subscriber = FmtSubscriber::builder()
-            .with_env_filter("gdex_core=info, gdex_suite=info")
-            .finish();
-        tracing::subscriber::set_global_default(subscriber).expect("setting default subscriber failed");
-        */
-
         info!("Creating test cluster");
         let validator_count: usize = 4;
         let mut cluster = TestCluster::spawn(validator_count, None).await;
@@ -208,8 +156,7 @@
         let kp_sender: ValidatorKeyPair = utils::read_keypair_from_file(&key_file).unwrap();
         let kp_receiver = generate_keypair_vec([1; 32]).pop().unwrap();
 
-        let address = spawner_0.get_validator_address().clone();
-        drop(spawner_0);
+        let address = spawner_0.get_validator_address();
         info!("Connecting network client to address={:?}", address);
 
         let mut client =
@@ -294,97 +241,6 @@
         tokio::time::sleep(tokio::time::Duration::from_secs(10)).await;
     }
 
-    #[tokio::test(flavor = "multi_thread")]
-    pub async fn test_catchup_new_node_mock() {
-        // utils::set_testing_telemetry("gdex_core=info, gdex_suite=info");
-        // submit more transactions than we can possibly process
-        const N_TRANSACTIONS: u64 = 1_000_000;
-        info!("Creating test cluster");
-        let validator_count: usize = 5;
-        let target_node = validator_count - 1;
-
-        info!("Launching nodes 1 - {}", target_node);
-        let mut cluster = TestCluster::spawn(validator_count, Some(target_node)).await;
-
-        info!("Begin Sending {N_TRANSACTIONS} transactions");
-        cluster.send_transactions_async(0, 1, N_TRANSACTIONS, None).await;
-
-        info!("Sleeping 5s to allow network to advance circulation");
-        tokio::time::sleep(tokio::time::Duration::from_secs(2)).await;
-
-        info!("Booting up node {}", target_node + 1);
-        cluster.start(target_node).await;
-
-        let validator_store_node_1 = &cluster
-            .get_validator_spawner(0)
-            .get_validator_state()
-            .as_ref()
-            .unwrap()
-            .clone()
-            .validator_store;
-
-        let restarted_validator_state = cluster
-            .get_validator_spawner(target_node)
-            .get_validator_state()
-            .unwrap();
-
-        // Verify that blocks do not match before running catchup
-        let latest_block_store_node_0 = validator_store_node_1
-            .last_block_info_store
-            .read(0)
-            .await
-            .expect("Error fetching from the last block store")
-            .expect("Latest block info for node 0 was unexpectedly empty");
-
-        let latest_block_store_target = restarted_validator_state
-            .validator_store
-            .last_block_info_store
-            .read(0)
-            .await
-            .expect("Error fetching from the last block store")
-            // allow unwrap to default for this special case
-            .unwrap_or_default();
-
-        assert!(latest_block_store_node_0.block_number != latest_block_store_target.block_number);
-
-        let mock_server = MockRelayServer::new(validator_store_node_1);
-        let mut mock_catchup_manager = MockCatchupManger::new(10);
-        mock_catchup_manager
-            .catchup_narwhal_mediated(&mock_server, &restarted_validator_state)
-            .await
-            .unwrap();
-
-        // drop the cluster to stop forward progress of consensus
-        drop(cluster);
-
-        tokio::time::sleep(tokio::time::Duration::from_secs(5)).await;
-
-        // Verify that blocks do match after running catchup
-        let latest_block_store_node_1 = validator_store_node_1
-            .last_block_info_store
-            .read(0)
-            .await
-            .expect("Error fetching from the last block store")
-            .expect("Latest block info for node 0 was unexpectedly empty");
-
-        let latest_block_store_target = restarted_validator_state
-            .validator_store
-            .last_block_info_store
-            .read(0)
-            .await
-            .expect("Error fetching from the last block store")
-            .expect("Latest block info for target node was unexpectedly empty");
-
-        // verify that blocks do match after running catchup
-        assert!(
-            latest_block_store_node_1.block_number == latest_block_store_target.block_number,
-            "Failure, catchup node block number = {}, target node block number = {}",
-            latest_block_store_node_1.block_number,
-            latest_block_store_target.block_number
-        );
-        info!("Success");
-    }
-
     pub fn create_test_consensus_output() -> ConsensusOutput {
         let dummy_header = Header::default();
         let dummy_certificate = Certificate {
@@ -397,7 +253,97 @@
         }
     }
 
-    // TODO - move spawn relay to cluster deployment workflow 
+    #[tokio::test(flavor = "multi_thread")]
+    pub async fn test_catchup_new_node_mock() {
+        // utils::set_testing_telemetry("gdex_core=info, gdex_suite=info");
+        // submit more transactions than we can possibly process
+        const N_TRANSACTIONS: u64 = 1_000_000;
+        info!("Creating test cluster");
+        let validator_count: usize = 5;
+        let target_node = validator_count - 1;
+
+        info!("Launching nodes 1 - {}", target_node);
+        let mut cluster = TestCluster::spawn(validator_count, Some(target_node)).await;
+
+        info!("Begin Sending {N_TRANSACTIONS} transactions");
+        cluster.send_transactions_async(0, 1, N_TRANSACTIONS, None).await;
+
+        info!("Sleeping 5s to allow network to advance circulation");
+        tokio::time::sleep(tokio::time::Duration::from_secs(2)).await;
+
+        info!("Booting up node {}", target_node + 1);
+        cluster.start(target_node).await;
+
+        let validator_store_node_1 = &cluster
+            .get_validator_spawner(0)
+            .get_validator_state()
+            .as_ref()
+            .unwrap()
+            .clone()
+            .validator_store;
+
+        let restarted_validator_state = cluster
+            .get_validator_spawner(target_node)
+            .get_validator_state()
+            .unwrap();
+
+        // Verify that blocks do not match before running catchup
+        let latest_block_store_node_0 = validator_store_node_1
+            .last_block_info_store
+            .read(0)
+            .await
+            .expect("Error fetching from the last block store")
+            .expect("Latest block info for node 0 was unexpectedly empty");
+
+        let latest_block_store_target = restarted_validator_state
+            .validator_store
+            .last_block_info_store
+            .read(0)
+            .await
+            .expect("Error fetching from the last block store")
+            // allow unwrap to default for this special case
+            .unwrap_or_default();
+
+        assert!(latest_block_store_node_0.block_number != latest_block_store_target.block_number);
+
+        let mock_server = MockRelayServer::new(validator_store_node_1);
+        let mut mock_catchup_manager = MockCatchupManger::new(10);
+        mock_catchup_manager
+            .catchup_narwhal_mediated(&mock_server, &restarted_validator_state)
+            .await
+            .unwrap();
+
+        // drop the cluster to stop forward progress of consensus
+        drop(cluster);
+
+        tokio::time::sleep(tokio::time::Duration::from_secs(5)).await;
+
+        // Verify that blocks do match after running catchup
+        let latest_block_store_node_1 = validator_store_node_1
+            .last_block_info_store
+            .read(0)
+            .await
+            .expect("Error fetching from the last block store")
+            .expect("Latest block info for node 0 was unexpectedly empty");
+
+        let latest_block_store_target = restarted_validator_state
+            .validator_store
+            .last_block_info_store
+            .read(0)
+            .await
+            .expect("Error fetching from the last block store")
+            .expect("Latest block info for target node was unexpectedly empty");
+
+        // verify that blocks do match after running catchup
+        assert!(
+            latest_block_store_node_1.block_number == latest_block_store_target.block_number,
+            "Failure, catchup node block number = {}, target node block number = {}",
+            latest_block_store_node_1.block_number,
+            latest_block_store_target.block_number
+        );
+        info!("Success");
+    }
+    // TODO - move spawn relay to cluster deployment workflow
     #[tokio::test]
     pub async fn test_spawn_relayer() {
         let validator_count: usize = 4;
@@ -456,7 +402,6 @@
         let final_certificate = certificate.clone();
         let final_serialized_txns_buf = serialized_txns_buf.clone();
         let block_to_check_against = Block {
-            block_number: 0,
             block_certificate: final_certificate,
             transactions: final_serialized_txns_buf,
         };
