//! Copyright (c) 2022, Mysten Labs, Inc.
//! Copyright (c) 2022, BTI
//! SPDX-License-Identifier: Apache-2.0
use crate::account::{ValidatorPubKey, ValidatorPubKeyBytes};
use crate::error::GDEXError;
use crate::utils;
use digest::Digest;
use rand::rngs::OsRng;
use schemars::JsonSchema;
use serde::{Deserialize, Serialize};
use serde_with::serde_as;
use sha3::Sha3_256;
use sui_types::sui_serde::{Hex, Readable};

// declare public traits for external consumption
<<<<<<< HEAD
pub use narwhal_crypto::traits::Error;
pub use narwhal_crypto::traits::VerifyingKey;
pub use signature::Signer;
pub use signature::Verifier;
pub use sui_types::crypto::KeypairTraits;
pub use sui_types::crypto::ToFromBytes;
pub use sui_types::crypto::SigningKey;
=======
pub use fastcrypto::traits::{Error, VerifyingKey};
pub use signature::{Signer, Verifier};
pub use sui_types::crypto::{KeypairTraits, ToFromBytes};
>>>>>>> 32589d53

/// The number of bytes in an address.
/// Default to 16 bytes, can be set to 20 bytes with address20 feature.
pub const ADDRESS_LENGTH: usize = if cfg!(feature = "address20") {
    20
} else if cfg!(feature = "address16") {
    16
} else {
    32
};

/// This is a reduced scope use of the SuiPublicKey
/// https://github.com/MystenLabs/sui/blob/main/crates/sui-types/src/crypto.rs, commit #e91604e0863c86c77ea1def8d9bd116127bee0bc
pub trait GDEXPublicKey: VerifyingKey {
    const FLAG: u8;
}

/// This is a reduced scope use of the SuiAddress
/// https://github.com/MystenLabs/sui/blob/main/crates/sui-types/src/base_types.rs, commit #e91604e0863c86c77ea1def8d9bd116127bee0bc
#[serde_as]
#[derive(Eq, Debug, Default, PartialEq, Ord, PartialOrd, Copy, Clone, Hash, Serialize, Deserialize, JsonSchema)]
pub struct GDEXAddress(
    #[schemars(with = "Hex")]
    #[serde_as(as = "Readable<Hex, _>")]
    [u8; ADDRESS_LENGTH],
);

impl GDEXAddress {
    pub fn optional_address_as_hex<S>(key: &Option<GDEXAddress>, serializer: S) -> Result<S::Ok, S::Error>
    where
        S: serde::ser::Serializer,
    {
        serializer.serialize_str(
            &key.map(|addr| utils::encode_bytes_hex(&addr))
                .unwrap_or_else(|| "".to_string()),
        )
    }

    pub fn optional_address_from_hex<'de, D>(deserializer: D) -> Result<Option<GDEXAddress>, D::Error>
    where
        D: serde::de::Deserializer<'de>,
    {
        let s = String::deserialize(deserializer)?;
        let value = utils::decode_bytes_hex(&s).map_err(serde::de::Error::custom)?;
        Ok(Some(value))
    }

    pub fn to_inner(self) -> [u8; ADDRESS_LENGTH] {
        self.0
    }
}

impl<T: GDEXPublicKey> From<&T> for GDEXAddress {
    fn from(pk: &T) -> Self {
        let mut hasher = Sha3_256::default();
        hasher.update(&[T::FLAG]);
        hasher.update(pk);
        let g_arr = hasher.finalize();

        let mut res = [0u8; ADDRESS_LENGTH];
        res.copy_from_slice(&AsRef::<[u8]>::as_ref(&g_arr)[..ADDRESS_LENGTH]);
        GDEXAddress(res)
    }
}
/// TryFrom trait is necessary for utils::decode_bytes_hex in optional_address_from_hex
impl TryFrom<&[u8]> for GDEXAddress {
    type Error = GDEXError;

    fn try_from(bytes: &[u8]) -> Result<Self, GDEXError> {
        let arr: [u8; ADDRESS_LENGTH] = bytes.try_into().map_err(|_| GDEXError::InvalidAddress)?;
        Ok(Self(arr))
    }
}

/// AsRef trait is necessary for utils::encode_bytes_hex in optional_address_as_hex
impl AsRef<[u8]> for GDEXAddress {
    fn as_ref(&self) -> &[u8] {
        &self.0[..]
    }
}

/// From trait is necessary to convert ValidatorPubKeyBytes into a GDEXAddress
impl From<&ValidatorPubKeyBytes> for GDEXAddress {
    fn from(pkb: &ValidatorPubKeyBytes) -> Self {
        let mut hasher = Sha3_256::default();
        hasher.update(&[ValidatorPubKey::FLAG]);
        hasher.update(pkb);
        let g_arr = hasher.finalize();

        let mut res = [0u8; ADDRESS_LENGTH];
        res.copy_from_slice(&AsRef::<[u8]>::as_ref(&g_arr)[..ADDRESS_LENGTH]);
        GDEXAddress(res)
    }
}

/// This function is taken directly from https://github.com/MystenLabs/sui/blob/main/crates/sui-types/src/crypto.rs, commit #e91604e0863c86c77ea1def8d9bd116127bee0bc
// TODO: get_random_key_pair() and get_key_pair_from_bytes() should return KeyPair only.
pub fn get_random_key_pair<KP: KeypairTraits>() -> KP
where
    <KP as KeypairTraits>::PubKey: GDEXPublicKey,
{
    get_key_pair_from_rng(&mut OsRng)
}

/// This function is taken directly from https://github.com/MystenLabs/sui/blob/main/crates/sui-types/src/crypto.rs, commit #e91604e0863c86c77ea1def8d9bd116127bee0bc
/// Generate a keypair from the specified RNG (useful for testing with seedable rngs).
pub fn get_key_pair_from_rng<KP: KeypairTraits, R>(csprng: &mut R) -> KP
where
    R: rand::CryptoRng + rand::RngCore,
    <KP as KeypairTraits>::PubKey: GDEXPublicKey,
{
    KP::generate(csprng)
}

/// Begin the testing suite for serialization
#[cfg(test)]
pub mod crypto_tests {
    use super::*;
    use crate::account::ValidatorKeyPair;

    #[test]
    pub fn get_keypairs() {
        let _key1: ValidatorKeyPair =
            get_key_pair_from_rng::<ValidatorKeyPair, rand::rngs::OsRng>(&mut rand::rngs::OsRng);
        let _key2: ValidatorKeyPair = get_random_key_pair();
    }

    #[test]
    pub fn to_and_from_bytes() {
        let key: ValidatorKeyPair =
            get_key_pair_from_rng::<ValidatorKeyPair, rand::rngs::OsRng>(&mut rand::rngs::OsRng);
        let gdex_addr = GDEXAddress::from(key.public());
        let key_bytes = gdex_addr.as_ref();
        let gdex_addr_from_bytes: GDEXAddress = GDEXAddress::try_from(key_bytes).unwrap();
        assert!(gdex_addr == gdex_addr_from_bytes);
    }
}<|MERGE_RESOLUTION|>--- conflicted
+++ resolved
@@ -13,19 +13,9 @@
 use sui_types::sui_serde::{Hex, Readable};
 
 // declare public traits for external consumption
-<<<<<<< HEAD
-pub use narwhal_crypto::traits::Error;
-pub use narwhal_crypto::traits::VerifyingKey;
-pub use signature::Signer;
-pub use signature::Verifier;
-pub use sui_types::crypto::KeypairTraits;
-pub use sui_types::crypto::ToFromBytes;
-pub use sui_types::crypto::SigningKey;
-=======
 pub use fastcrypto::traits::{Error, VerifyingKey};
 pub use signature::{Signer, Verifier};
-pub use sui_types::crypto::{KeypairTraits, ToFromBytes};
->>>>>>> 32589d53
+pub use sui_types::crypto::{KeypairTraits, ToFromBytes, SigningKey};
 
 /// The number of bytes in an address.
 /// Default to 16 bytes, can be set to 20 bytes with address20 feature.
