[package]
name = "gdex-types"
version = "0.1.0"
authors = []
edition = "2021"

[dependencies]
anyhow = { version = "1.0.58", features = ["backtrace"] }
async-trait = "0.1.57"
base64ct = { version = "1.5.1", features = ["std", "alloc"] }
bincode = "1.3.3"
<<<<<<< HEAD
blake2 = "0.9"
digest = "0.10.3"
hex = "0.4.3"
itertools = "0.10.3"
multiaddr = "0.14.0"
narwhal-crypto = { git = "https://github.com/MystenLabs/narwhal", rev = "e54611ee0387735b1963eecfc4fdc120ee8ac509", package = "crypto", features=["copy_key"]}
narwhal-executor = { git = "https://github.com/MystenLabs/narwhal", rev = "e54611ee0387735b1963eecfc4fdc120ee8ac509", package = "executor" }
narwhal-types = { git = "https://github.com/MystenLabs/narwhal", rev = "e54611ee0387735b1963eecfc4fdc120ee8ac509", package = "types" }
prost = "0.10.4"
rand =  "0.8.5"
signature = "1.5.0"
schemars = "0.8.10"
sha3 = "0.10.2"
=======
blake2 = "0.10"
narwhal-crypto = { git = "https://github.com/MystenLabs/narwhal", rev = "259a37b487570763575e6b28f8b8057b16b3e916", package = "crypto", features=["copy_key"]}
narwhal-types = { git = "https://github.com/MystenLabs/narwhal", rev = "259a37b487570763575e6b28f8b8057b16b3e916", package = "types" }
rand = { version = "0.7.3" }
>>>>>>> 86671484
serde = { version = "1.0.139", features = ["derive"] }
serde_with = { version = "1.14.0", features = ["hex"] }
sui-types = { git = "https://github.com/MystenLabs/sui", rev = "fa9fbc7c507b5ed305ac47f44c5c3d5025968d98", package = "sui-types" }
thiserror = "1.0.31"
tonic = { version = "0.7.2", features = ["tls"] }

gdex-workspace-hack = { path = "../workspace-hack" }

[build-dependencies]
prost-build = "0.10.4"
rustversion = "1.0.9"
tonic-build = { version = "0.7.2", features = [ "prost", "transport" ] }

[features]
testing = []<|MERGE_RESOLUTION|>--- conflicted
+++ resolved
@@ -9,8 +9,7 @@
 async-trait = "0.1.57"
 base64ct = { version = "1.5.1", features = ["std", "alloc"] }
 bincode = "1.3.3"
-<<<<<<< HEAD
-blake2 = "0.9"
+blake2 = { version = "0.9", features = ["std"] }
 digest = "0.10.3"
 hex = "0.4.3"
 itertools = "0.10.3"
@@ -19,22 +18,17 @@
 narwhal-executor = { git = "https://github.com/MystenLabs/narwhal", rev = "e54611ee0387735b1963eecfc4fdc120ee8ac509", package = "executor" }
 narwhal-types = { git = "https://github.com/MystenLabs/narwhal", rev = "e54611ee0387735b1963eecfc4fdc120ee8ac509", package = "types" }
 prost = "0.10.4"
-rand =  "0.8.5"
+rand = { version = "0.8.5" }
 signature = "1.5.0"
 schemars = "0.8.10"
 sha3 = "0.10.2"
-=======
-blake2 = "0.10"
-narwhal-crypto = { git = "https://github.com/MystenLabs/narwhal", rev = "259a37b487570763575e6b28f8b8057b16b3e916", package = "crypto", features=["copy_key"]}
-narwhal-types = { git = "https://github.com/MystenLabs/narwhal", rev = "259a37b487570763575e6b28f8b8057b16b3e916", package = "types" }
-rand = { version = "0.7.3" }
->>>>>>> 86671484
 serde = { version = "1.0.139", features = ["derive"] }
 serde_with = { version = "1.14.0", features = ["hex"] }
 sui-types = { git = "https://github.com/MystenLabs/sui", rev = "fa9fbc7c507b5ed305ac47f44c5c3d5025968d98", package = "sui-types" }
 thiserror = "1.0.31"
 tonic = { version = "0.7.2", features = ["tls"] }
 
+# local crates
 gdex-workspace-hack = { path = "../workspace-hack" }
 
 [build-dependencies]
