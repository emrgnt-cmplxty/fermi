use crate::relayer::spawner::RelayerSpawner;
use crate::{
    config::{consensus::ConsensusConfig, node::NodeConfig, Genesis, CONSENSUS_DB_NAME, GDEX_DB_NAME},
    genesis_ceremony::GENESIS_FILENAME,
    metrics::start_prometheus_server,
    validator::{
        genesis_state::ValidatorGenesisState, server::ValidatorServer, server::ValidatorServerHandle,
        server::ValidatorService, state::ValidatorState,
    },
};
use anyhow::Result;
use gdex_types::{node::ValidatorInfo, utils};
use multiaddr::Multiaddr;
use narwhal_config::{Committee as ConsensusCommittee, Parameters as ConsensusParameters};
use narwhal_crypto::KeyPair as ConsensusKeyPair;
use std::{path::PathBuf, sync::Arc};
use tokio::{
    sync::mpsc::{Receiver, Sender},
    task::JoinHandle,
};
use tracing::info;

/// Can spawn a validator server handle at the internal address
/// the server handle contains a validator api (grpc) that exposes a validator service
pub struct ValidatorSpawner {
    /// Relative path where databases will be created and written to
    db_path: PathBuf,
    /// Relative path where validator keystore lives with convention {validator_name}.key
    key_path: PathBuf,
    /// Genesis state of the blockchain
    /// Note, it must contain corresponding information for this validator until more functionality is onboarded
    genesis_state: ValidatorGenesisState,
    /// Validator which is fetched from the genesis state according to initial name
    validator_info: ValidatorInfo,
    /// Port for the validator to serve over
    validator_port: Multiaddr,

    /// Begin objects initialized after calling spawn_validator_service

    /// Validator state passed to the instances spawned
    validator_state: Option<Arc<ValidatorState>>,

    /// Begin objects initialized after calling spawn_validator_service

    /// Address for communication to the validator server
    validator_address: Option<Multiaddr>,

    /// Address for communication to the relayer server
    relayer_address: Option<Multiaddr>,
}

impl ValidatorSpawner {
    pub fn new(
        db_path: PathBuf,
        key_path: PathBuf,
        genesis_path: PathBuf,
        validator_port: Multiaddr,
        validator_name: String,
    ) -> Self {
        let genesis_state =
            ValidatorGenesisState::load(genesis_path.join(GENESIS_FILENAME)).expect("Could not open the genesis file");
        let validator_info = genesis_state
            .validator_set()
            .iter()
            .filter(|v| v.name == validator_name)
            .collect::<Vec<&ValidatorInfo>>()
            .pop()
            .expect("Could not locate validator")
            .clone();
        Self {
            db_path,
            key_path,
            genesis_state,
            validator_port,
            validator_info,
            validator_state: None,
            validator_address: None,
            relayer_address: None,
        }
    }

    pub fn get_validator_address(&self) -> &Option<Multiaddr> {
        &self.validator_address
    }

    pub fn get_relayer_address(&self) -> &Option<Multiaddr> {&self.relayer_address}

    pub fn get_validator_info(&self) -> &ValidatorInfo {
        &self.validator_info
    }

    pub fn get_validator_state(&mut self) -> &Option<Arc<ValidatorState>> {
        &self.validator_state
    }

    fn set_validator_state(&mut self, validator_state: Arc<ValidatorState>) {
        self.validator_state = Some(validator_state)
    }

    fn set_validator_address(&mut self, address: Multiaddr) {
        self.validator_address = Some(address)
    }

    fn is_validator_service_spawned(&self) -> bool {
        self.validator_state.is_some()
    }

    fn is_validator_server_spawned(&self) -> bool {
        self.validator_address.is_some()
    }

    /// Internal helper function used to spawns the validator service
    /// note, this function will fail if called twice from the same spawner
    async fn spawn_validator_service(
        &mut self,
        rx_reconfigure_consensus: Receiver<(ConsensusKeyPair, ConsensusCommittee)>,
    ) -> Result<Vec<JoinHandle<()>>> {
        if self.is_validator_service_spawned() {
            panic!("The validator service has already been spawned");
        };

        // create config directory
        let network_address = self.validator_info.network_address.clone();
        let consensus_address = self.validator_info.narwhal_consensus_address.clone();
        let pubilc_key = self.validator_info.public_key();

        // TODO - can we avoid consuming the private key twice in the network setup?
        // Note, this awkwardness is due to my inferred understanding of Arc pin.
        let key_file = self.key_path.join(format!("{}.key", self.validator_info.name));
        let consensus_db_path = self
            .db_path
            .join(format!("{}-{}", self.validator_info.name, CONSENSUS_DB_NAME));
        let gdex_db_path = self
            .db_path
            .join(format!("{}-{}", self.validator_info.name, GDEX_DB_NAME));

        let key_pair = Arc::pin(utils::read_keypair_from_file(&key_file).unwrap());
        let validator_state = Arc::new(ValidatorState::new(
            pubilc_key,
            key_pair,
            &self.genesis_state,
            &gdex_db_path,
        ));

        info!(
            "Spawning a validator with the initial validator info = {:?}",
            self.validator_info
        );

        // Create a node config with this validators information
        let narwhal_config = ConsensusParameters { ..Default::default() };

        info!(
            "Spawning a validator with the input narwhal config = {:?}",
            narwhal_config
        );

        let consensus_config = ConsensusConfig {
            consensus_address,
            consensus_db_path: consensus_db_path.clone(),
            narwhal_config,
        };
        let key_pair = Arc::new(utils::read_keypair_from_file(&key_file).unwrap());
        let node_config = NodeConfig {
            key_pair,
            consensus_db_path,
            gdex_db_path,
            network_address,
            metrics_address: utils::available_local_socket_address(),
            admin_interface_port: utils::get_available_port(),
            json_rpc_address: utils::available_local_socket_address(),
            websocket_address: Some(utils::available_local_socket_address()),
            consensus_config: Some(consensus_config),
            enable_event_processing: true,
            enable_gossip: true,
            enable_reconfig: false,
            genesis: Genesis::new(self.genesis_state.clone()),
        };
        let prometheus_registry = start_prometheus_server(node_config.metrics_address);

        // spawn the validator service, e.g. Narwhal consensus
        let spawned_service = ValidatorService::spawn_narwhal(
            &node_config,
            Arc::clone(&validator_state),
            &prometheus_registry,
            rx_reconfigure_consensus,
        )
        .await
        .unwrap();

        self.set_validator_state(validator_state);
        Ok(spawned_service)
    }

    /// Internal helper function used to spawns the validator server
    /// note, this function will fail if called twice from the same spawner
    pub async fn spawn_validator_server(
        &mut self,
        tx_reconfigure_consensus: Sender<(ConsensusKeyPair, ConsensusCommittee)>,
    ) -> ValidatorServerHandle {
        if self.is_validator_server_spawned() {
            panic!("The validator server already been spawned");
        };

        let consensus_address = self.validator_info.narwhal_consensus_address.clone();
        let validator_server = ValidatorServer::new(
            self.validator_port.clone(),
            // unwrapping is safe as validator state must have been created in spawn_validator_service
            Arc::clone(self.validator_state.as_ref().unwrap()),
            consensus_address,
            tx_reconfigure_consensus,
        );

        let validator_handle = validator_server.spawn().await.unwrap();
        self.set_validator_address(validator_handle.address().clone());
        validator_handle
    }

    pub async fn spawn_validator(&mut self) -> Vec<JoinHandle<()>> {
        let (tx_reconfigure_consensus, rx_reconfigure_consensus) = tokio::sync::mpsc::channel(10);

        let mut join_handles = self.spawn_validator_service(rx_reconfigure_consensus).await.unwrap();
        let server_handle = self.spawn_validator_server(tx_reconfigure_consensus).await;

        let mut relayer_spawner = RelayerSpawner::new(self.validator_state.clone().unwrap());
        // TODO extract handle
        let relayer_server_handle = relayer_spawner.spawn_relay_server().await.unwrap();
        self.relayer_address = Some(relayer_server_handle.address().clone());
        join_handles.push(server_handle.get_handle());
        join_handles.push(relayer_server_handle.get_handle());
        join_handles
    }

    #[cfg(test)]
    pub async fn spawn_validator_with_reconfigure(
        &mut self,
    ) -> (Vec<JoinHandle<()>>, Sender<(ConsensusKeyPair, ConsensusCommittee)>) {
        let (tx_reconfigure_consensus, rx_reconfigure_consensus) = tokio::sync::mpsc::channel(10);

        let mut join_handles = self.spawn_validator_service(rx_reconfigure_consensus).await.unwrap();
        let server_handle = self.spawn_validator_server(tx_reconfigure_consensus.clone()).await;

        let mut relayer_spawner = RelayerSpawner::new(self.validator_state.clone().unwrap());
        // TODO extract handle
        let relayer_server_handle = relayer_spawner.spawn_relay_server().await.unwrap();
        self.relayer_address = Some(relayer_server_handle.address().clone());
        join_handles.push(server_handle.get_handle());
        join_handles.push(relayer_server_handle.get_handle());
        (join_handles, tx_reconfigure_consensus)
    }

    #[cfg(test)]
    pub fn get_genesis_state(&self) -> ValidatorGenesisState {
        return self.genesis_state.clone();
    }
}

#[cfg(test)]
pub mod suite_spawn_tests {
    use super::*;
    use crate::client;
    use gdex_types::{
        account::{account_test_functions::generate_keypair_vec, ValidatorKeyPair},
        crypto::get_key_pair_from_rng,
        proto::{TransactionProto, TransactionsClient},
        transaction::{transaction_test_functions::generate_signed_test_transaction, SignedTransaction},
        utils,
    };
    use narwhal_crypto::Hash;
    use std::{io, path::Path};

    use tracing::info;
    use tracing_subscriber::FmtSubscriber;

    #[ignore]
    #[tokio::test]
    pub async fn spawn_node_and_reconfigure() {
        // let subscriber = FmtSubscriber::builder()
        //     // all spans/events with a level higher than TRACE (e.g, debug, info, warn, etc.)
        //     // will be written to stdout.
        //     .with_env_filter("info")
        //     .finish();
        // tracing::subscriber::set_global_default(subscriber).expect("setting default subscriber failed");

        let dir = "../.proto";
        let path = Path::new(dir).to_path_buf();

        info!("Spawning validator");
        let address = utils::new_network_address();
        let mut spawner = ValidatorSpawner::new(
            /* db_path */ path.clone(),
            /* key_path */ path.clone(),
            /* genesis_path */ path.clone(),
            /* validator_port */ address.clone(),
            /* validator_name */ "validator-0".to_string(),
        );

        let handles = spawner.spawn_validator_with_reconfigure().await;

        info!("Sending 10 transactions");

        let mut client =
            TransactionsClient::new(client::connect_lazy(&address).expect("Failed to connect to consensus"));

        let key_file = path.join(format!("{}.key", spawner.get_validator_info().name));
        let kp_sender: ValidatorKeyPair = utils::read_keypair_from_file(&key_file).unwrap();
        let kp_receiver = generate_keypair_vec([1; 32]).pop().unwrap();

        let mut i = 0;
        while i < 10 {
            let signed_transaction = generate_signed_test_transaction(&kp_sender, &kp_receiver, i);
            let transaction_proto = TransactionProto {
                transaction: signed_transaction.serialize().unwrap().into(),
            };
            let _resp1 = client
                .submit_transaction(transaction_proto)
                .await
                .map_err(|e| io::Error::new(io::ErrorKind::Other, e))
                .unwrap();
            i += 1;
        }
        tokio::time::sleep(tokio::time::Duration::from_secs(1)).await;

        info!("Reconfiguring validator");

        let consensus_committee = spawner.get_genesis_state().narwhal_committee().load().clone();
        let new_committee: narwhal_config::Committee = narwhal_config::Committee::clone(&consensus_committee);
        let new_committee: narwhal_config::Committee = narwhal_config::Committee {
            authorities: new_committee.authorities,
            epoch: 1,
        };

        let key = get_key_pair_from_rng(&mut rand::rngs::OsRng).1;
        let tx_reconfigure = handles.1;
        tx_reconfigure.send((key, new_committee)).await.unwrap();

        tokio::time::sleep(tokio::time::Duration::from_secs(1)).await;
    }

    #[tokio::test]
    #[ignore]
    pub async fn spawn_four_node_network() {
        let subscriber = FmtSubscriber::builder().with_max_level(tracing::Level::INFO).finish();
        tracing::subscriber::set_global_default(subscriber).expect("setting default subscriber failed");

        let dir = "../.proto";
        let temp_dir = tempfile::tempdir().unwrap().path().to_path_buf();
        let path = Path::new(dir).to_path_buf();

        info!("Spawning validator 0");
        let mut spawner_0 = ValidatorSpawner::new(
            /* db_path */ temp_dir.clone(),
            /* key_path */ path.clone(),
            /* genesis_path */ path.clone(),
            /* validator_port */ utils::new_network_address(),
            /* validator_name */ "validator-0".to_string(),
        );

        let _handler_0 = spawner_0.spawn_validator().await;

        info!("Spawning validator 1");
        let mut spawner_1 = ValidatorSpawner::new(
            /* db_path */ temp_dir.clone(),
            /* key_path */ path.clone(),
            /* genesis_path */ path.clone(),
            /* validator_port */ utils::new_network_address(),
            /* validator_name */ "validator-1".to_string(),
        );
        let _handler_1 = spawner_1.spawn_validator().await;

        info!("Spawning validator 2");
        let mut spawner_2 = ValidatorSpawner::new(
            /* db_path */ temp_dir.clone(),
            /* key_path */ path.clone(),
            /* genesis_path */ path.clone(),
            /* validator_port */ utils::new_network_address(),
            /* validator_name */ "validator-2".to_string(),
        );
        let _handler_2 = spawner_2.spawn_validator().await;

        info!("Spawning validator 3");
        let mut spawner_3 = ValidatorSpawner::new(
            /* db_path */ temp_dir.clone(),
            /* key_path */ path.clone(),
            /* genesis_path */ path.clone(),
            /* validator_port */ utils::new_network_address(),
            /* validator_name */ "validator-3".to_string(),
        );
        let _handler_3 = spawner_3.spawn_validator().await;

        info!("Sending transactions");
        let key_file = path.join(format!("{}.key", spawner_0.get_validator_info().name));
        let kp_sender: ValidatorKeyPair = utils::read_keypair_from_file(&key_file).unwrap();
        let kp_receiver = generate_keypair_vec([1; 32]).pop().unwrap();

        let address = spawner_0.get_validator_address().as_ref().unwrap().clone();
        info!("Connecting network client to address={:?}", address);

        let mut client =
            TransactionsClient::new(client::connect_lazy(&address).expect("Failed to connect to consensus"));

        let mut i = 1;
        let mut signed_transactions = Vec::new();
        let n_transactions_to_submit = 10;
        while i < n_transactions_to_submit + 1 {
            let signed_transaction = generate_signed_test_transaction(&kp_sender, &kp_receiver, i);
            signed_transactions.push(signed_transaction.clone());
            let transaction_proto = TransactionProto {
                transaction: signed_transaction.serialize().unwrap().into(),
            };
            let _resp1 = client
                .submit_transaction(transaction_proto)
                .await
                .map_err(|e| io::Error::new(io::ErrorKind::Other, e))
                .unwrap();
            i += 1;
        }
        // sleep to allow the network to propagate the transactions
        tokio::time::sleep(tokio::time::Duration::from_secs(2)).await;
        let validator_store = &spawner_1
            .get_validator_state()
            .as_ref()
            .unwrap()
            .clone()
            .validator_store;

        // check that every transaction entered the cache
        for signed_transaction in signed_transactions.clone() {
            assert!(validator_store.cache_contains_transaction(&signed_transaction.get_transaction_payload()));
        }

        let mut total = 0;
        let block_db = validator_store.block_store.iter(None).await;
        let mut block_db_iter = block_db.iter();

        while let Some(next_block) = block_db_iter.next() {
            let block = next_block.1;
            for serialized_transaction in &block.transactions {
                let signed_transaction_db = SignedTransaction::deserialize(serialized_transaction.clone()).unwrap();
                assert!(validator_store.cache_contains_transaction(&signed_transaction_db.get_transaction_payload()));
                total += 1;
            }
<<<<<<< HEAD
            assert!(validator_store.contains_block_digest(&block.block_certificate.digest()));
=======
            assert!(validator_store.cache_contains_block_digest(&block.block_certificate.digest()));
>>>>>>> d06dff87
        }
        assert!(
            total as u64 == n_transactions_to_submit,
            "total transactions in db does not match total submitted"
        );
    }
}<|MERGE_RESOLUTION|>--- conflicted
+++ resolved
@@ -440,11 +440,7 @@
                 assert!(validator_store.cache_contains_transaction(&signed_transaction_db.get_transaction_payload()));
                 total += 1;
             }
-<<<<<<< HEAD
-            assert!(validator_store.contains_block_digest(&block.block_certificate.digest()));
-=======
             assert!(validator_store.cache_contains_block_digest(&block.block_certificate.digest()));
->>>>>>> d06dff87
         }
         assert!(
             total as u64 == n_transactions_to_submit,
