[package]
name = "gdex-core"
version = "0.1.0"
authors = []
edition = "2021"

[dependencies]
anyhow = { version = "1.0.58", features = ["backtrace"] }
arc-swap = "1.5.1"
async-trait = "0.1.57"
axum = "0.5.13"
bcs = "0.1.3"
camino = "1.0.9"
clap = { version = "3.1.17", features = ["derive"] }
dirs = "4.0.0"
futures = "0.3.21"
http = { version = "0.2.8" }
multiaddr = "0.14.0"
<<<<<<< HEAD
narwhal-config = { git = "https://github.com/MystenLabs/narwhal", rev = "259a37b487570763575e6b28f8b8057b16b3e916", package = "config" }
narwhal-consensus = { git = "https://github.com/MystenLabs/narwhal", rev = "259a37b487570763575e6b28f8b8057b16b3e916", package = "consensus" }
narwhal-crypto = { git = "https://github.com/MystenLabs/narwhal", rev = "259a37b487570763575e6b28f8b8057b16b3e916", package = "crypto" }
narwhal-executor = { git = "https://github.com/MystenLabs/narwhal", rev = "259a37b487570763575e6b28f8b8057b16b3e916", package = "executor" }
narwhal-node = { git = "https://github.com/MystenLabs/narwhal", rev = "259a37b487570763575e6b28f8b8057b16b3e916", package = "node" }
narwhal-types = { git = "https://github.com/MystenLabs/narwhal", rev = "259a37b487570763575e6b28f8b8057b16b3e916", package = "types" }
store = { git = "https://github.com/mystenlabs/mysten-infra.git", rev = "d965a5a795dcdb4d1c7964acf556bc249fdc58aa", package = "typed-store" }
=======
>>>>>>> 6ec4564b
once_cell = "1.11.0"
prometheus = "0.13.1"
rand =  "0.8.5"
serde = { version = "1.0.141", features = ["derive"] }
serde_yaml = "0.8.26"
serde_with = { version = "1.14.0", features = ["hex"] }
signature = "1.5.0"
tokio = { version = "1.20.1", features = ["full", "tracing", "test-util"] }
tokio-stream = { version = "0.1.9", features = ["net"] }
tonic = "0.7"
tonic-health = "0.6.0"
tower = { version = "0.4.13", features = ["full"] }
tower-http = { version = "0.3.4", features = ["trace", "set-header", "propagate-header"] }
tracing = "0.1.36"
tracing-subscriber = "0.2.0"
tempfile = "3.3.0"

# mysten crates
narwhal-config = { git = "https://github.com/MystenLabs/narwhal", rev = "e54611ee0387735b1963eecfc4fdc120ee8ac509", package = "config" }
narwhal-consensus = { git = "https://github.com/MystenLabs/narwhal", rev = "e54611ee0387735b1963eecfc4fdc120ee8ac509", package = "consensus" }
narwhal-crypto = { git = "https://github.com/MystenLabs/narwhal", rev = "e54611ee0387735b1963eecfc4fdc120ee8ac509", package = "crypto" }
narwhal-executor = { git = "https://github.com/MystenLabs/narwhal", rev = "e54611ee0387735b1963eecfc4fdc120ee8ac509", package = "executor" }
narwhal-node = { git = "https://github.com/MystenLabs/narwhal", rev = "e54611ee0387735b1963eecfc4fdc120ee8ac509", package = "node" }
narwhal-types = { git = "https://github.com/MystenLabs/narwhal", rev = "e54611ee0387735b1963eecfc4fdc120ee8ac509", package = "types" }

# local crates
gdex-controller = { path = "../controller" }
gdex-types = { path = "../types", feature = "testing"}
gdex-workspace-hack = { path = "../workspace-hack" }<|MERGE_RESOLUTION|>--- conflicted
+++ resolved
@@ -16,16 +16,6 @@
 futures = "0.3.21"
 http = { version = "0.2.8" }
 multiaddr = "0.14.0"
-<<<<<<< HEAD
-narwhal-config = { git = "https://github.com/MystenLabs/narwhal", rev = "259a37b487570763575e6b28f8b8057b16b3e916", package = "config" }
-narwhal-consensus = { git = "https://github.com/MystenLabs/narwhal", rev = "259a37b487570763575e6b28f8b8057b16b3e916", package = "consensus" }
-narwhal-crypto = { git = "https://github.com/MystenLabs/narwhal", rev = "259a37b487570763575e6b28f8b8057b16b3e916", package = "crypto" }
-narwhal-executor = { git = "https://github.com/MystenLabs/narwhal", rev = "259a37b487570763575e6b28f8b8057b16b3e916", package = "executor" }
-narwhal-node = { git = "https://github.com/MystenLabs/narwhal", rev = "259a37b487570763575e6b28f8b8057b16b3e916", package = "node" }
-narwhal-types = { git = "https://github.com/MystenLabs/narwhal", rev = "259a37b487570763575e6b28f8b8057b16b3e916", package = "types" }
-store = { git = "https://github.com/mystenlabs/mysten-infra.git", rev = "d965a5a795dcdb4d1c7964acf556bc249fdc58aa", package = "typed-store" }
-=======
->>>>>>> 6ec4564b
 once_cell = "1.11.0"
 prometheus = "0.13.1"
 rand =  "0.8.5"
@@ -50,6 +40,7 @@
 narwhal-executor = { git = "https://github.com/MystenLabs/narwhal", rev = "e54611ee0387735b1963eecfc4fdc120ee8ac509", package = "executor" }
 narwhal-node = { git = "https://github.com/MystenLabs/narwhal", rev = "e54611ee0387735b1963eecfc4fdc120ee8ac509", package = "node" }
 narwhal-types = { git = "https://github.com/MystenLabs/narwhal", rev = "e54611ee0387735b1963eecfc4fdc120ee8ac509", package = "types" }
+store = { git = "https://github.com/mystenlabs/mysten-infra.git", package = "typed-store", rev = "8d090689be14078f2ca41c356e7bbc0af21f73ab" }
 
 # local crates
 gdex-controller = { path = "../controller" }
