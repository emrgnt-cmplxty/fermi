//! Copyright (c) 2022, Mysten Labs, Inc.
//! Copyright (c) 2022, BTI
//! SPDX-License-Identifier: Apache-2.0
//! This file is largely inspired by https://github.com/MystenLabs/sui/blob/main/crates/sui-core/src/authority_server.rs, commit #e91604e0863c86c77ea1def8d9bd116127bee0bcuse super::state::ValidatorState;
use crate::{
    client,
    config::node::NodeConfig,
    validator::{consensus_adapter::ConsensusAdapter, state::ValidatorState},
};
use anyhow::anyhow;
use async_trait::async_trait;
use futures::StreamExt;
use gdex_types::{
    crypto::KeypairTraits,
    proto::{Empty, TransactionProto, Transactions, TransactionsServer},
    transaction::SignedTransaction,
};
use multiaddr::Multiaddr;
use narwhal_config::Committee as ConsensusCommittee;
use narwhal_crypto::KeyPair as ConsensusKeyPair;
use narwhal_executor::SubscriberError;
use prometheus::Registry;
use std::{io, sync::Arc};

use narwhal_consensus::ConsensusOutput;
use narwhal_crypto::Hash;
use tokio::{
    sync::{
        mpsc::{channel, Receiver, Sender},
        Mutex,
    },
    task::JoinHandle,
};
use tracing::{debug, info, trace};

/// Contains and orchestrates a tokio handle where the validator server runs
pub struct ValidatorServerHandle {
    local_addr: Multiaddr,
    handle: JoinHandle<()>,
}

impl ValidatorServerHandle {
    pub fn address(&self) -> &Multiaddr {
        &self.local_addr
    }

    pub fn get_handle(self) -> JoinHandle<()> {
        self.handle
    }
}

/// Can spawn a validator server handle at the internal address
/// the server handle contains a validator api (grpc) that exposes a validator service
pub struct ValidatorServer {
    address: Multiaddr,
    state: Arc<ValidatorState>,
    consensus_adapter: ConsensusAdapter,
}

impl ValidatorServer {
    pub fn new(
        address: Multiaddr,
        state: Arc<ValidatorState>,
        consensus_address: Multiaddr,
        tx_reconfigure_consensus: Sender<(ConsensusKeyPair, ConsensusCommittee)>,
    ) -> Self {
        let consensus_client = narwhal_types::TransactionsClient::new(
            client::connect_lazy(&consensus_address).expect("Failed to connect to consensus"),
        );
        let consensus_adapter = ConsensusAdapter {
            consensus_client,
            consensus_address,
            tx_reconfigure_consensus,
        };

        Self {
            address,
            state,
            consensus_adapter,
        }
    }

    pub async fn spawn(self) -> Result<ValidatorServerHandle, io::Error> {
        let address = self.address.clone();
        info!(
            "Calling spawn to produce a the validator server with port address = {:?}",
            address
        );
        self.run(address).await
    }

    pub async fn run(self, address: Multiaddr) -> Result<ValidatorServerHandle, io::Error> {
        let server = crate::config::server::ServerConfig::new()
            .server_builder()
            .add_service(TransactionsServer::new(ValidatorService {
                state: self.state,
                consensus_adapter: Arc::new(Mutex::new(self.consensus_adapter)),
            }))
            .bind(&address)
            .await
            .unwrap();
        let local_addr = server.local_addr().to_owned();
        info!("Listening to traffic on {local_addr}");
        let handle = ValidatorServerHandle {
            local_addr,
            handle: tokio::spawn(server.serve()),
        };
        Ok(handle)
    }
}

/// Handles communication with consensus and resulting validator state updates
pub struct ValidatorService {
    state: Arc<ValidatorState>,
    consensus_adapter: Arc<Mutex<ConsensusAdapter>>,
}

impl ValidatorService {
    /// Spawn all the subsystems run by a gdex valdiator: a consensus node, a gdex valdiator server,
    /// and a consensus listener bridging the consensus node and the gdex valdiator.
    pub async fn spawn_narwhal(
        config: &NodeConfig,
        state: Arc<ValidatorState>,
        prometheus_registry: &Registry,
        rx_reconfigure_consensus: Receiver<(ConsensusKeyPair, ConsensusCommittee)>,
    ) -> anyhow::Result<Vec<JoinHandle<()>>> {
<<<<<<< HEAD
        let (tx_consensus_to_gdex, rx_consensus_to_gdex) = channel(1_000);
        // let (tx_sui_to_consensus, rx_sui_to_consensus) = channel(1_000);

=======
        let (tx_consensus_to_sui, rx_consensus_to_sui) = channel(1_000);
>>>>>>> 6ec4564b
        // Spawn the consensus node of this authority.
        let consensus_config = config
            .consensus_config()
            .ok_or_else(|| anyhow!("Validator is missing consensus config"))?;
        let consensus_keypair = config.key_pair().copy();
<<<<<<< HEAD
        let consensus_name = consensus_keypair.public().clone();
        trace!("{:?}", consensus_config);
        let consensus_store = narwhal_node::NodeStorage::reopen(consensus_config.db_path());

        info!(
            "Creating narwhal with committee ={}",
            config.genesis()?.narwhal_committee()
        );
        info!(
            "input consenus parameters={:?}",
            consensus_config.narwhal_config().to_owned(),
        );

        let mut primary_handles = narwhal_node::Node::spawn_primary(
            consensus_keypair,
            config.genesis()?.narwhal_committee(),
            &consensus_store,
            consensus_config.narwhal_config().to_owned(),
            /* consensus */ true, // Indicate that we want to run consensus.
            /* execution_state */ Arc::clone(&state),
            /* tx_confirmation */ tx_consensus_to_gdex,
            prometheus_registry,
        )
        .await?;

        let worker_handles = narwhal_node::Node::spawn_workers(
            consensus_name,
            /* ids */ vec![0], // We run a single worker with id '0'.
            config.genesis()?.narwhal_committee(),
            &consensus_store,
            consensus_config.narwhal_config().to_owned(),
            prometheus_registry,
        );

=======
        let consensus_committee = config.genesis()?.narwhal_committee().load();
        let consensus_storage_base_path = consensus_config.db_path().to_path_buf();
        let consensus_parameters = consensus_config.narwhal_config().to_owned();

        let registry = prometheus_registry.clone();
        let restarter_handle = tokio::spawn(async move {
            narwhal_node::restarter::NodeRestarter::watch(
                consensus_keypair,
                &(&*consensus_committee).clone(),
                consensus_storage_base_path,
                /* execution_state */ state,
                consensus_parameters,
                rx_reconfigure_consensus,
                /* tx_output */ tx_consensus_to_sui,
                &registry,
            )
            .await
        });
>>>>>>> 6ec4564b
        // Create a new task to listen to received transactions
        let post_process = tokio::spawn(async move {
            Self::post_process(rx_consensus_to_gdex, state).await;
        });

<<<<<<< HEAD
        primary_handles.extend(worker_handles);
        primary_handles.push(post_process);
        Ok(primary_handles)
=======
        Ok(vec![restarter_handle, analyzer_handle])
>>>>>>> 6ec4564b
    }

    /// Receives an ordered list of certificates and apply any application-specific logic.
    #[allow(clippy::type_complexity)]
    async fn post_process(
        mut rx_output: Receiver<(Result<ConsensusOutput, SubscriberError>, Vec<u8>)>,
        validator_state: Arc<ValidatorState>,
    ) {
        // TODO load the actual last seq
        let mut last_seq_num = 0;
        let mut serialized_txns_buf = Vec::new();
        loop {
            while let Some(message) = rx_output.recv().await {
                trace!("Received a finalized consensus transaction for post processing",);
                let (result, serialized_txn) = message;
                match result {
                    Ok(consensus_output) => {
                        let new_seq_num = consensus_output.consensus_index;
                        if new_seq_num > last_seq_num {
                            let num_txns = serialized_txns_buf.len();
                            debug!("Processing finalized block {last_seq_num} with {num_txns} transactions");
                            validator_state.validator_store.prune();
                            validator_state
                                .validator_store
                                .transaction_store
                                .write(last_seq_num.clone(), serialized_txns_buf.clone())
                                .await;
                            validator_state
                                .validator_store
                                .sequence_store
                                .write(last_seq_num.clone(), consensus_output.certificate.digest())
                                .await;

                            last_seq_num = new_seq_num;
                            serialized_txns_buf.clear();
                        }
                        serialized_txns_buf.push(serialized_txn)
                    }
                    Err(e) => trace!("{:?}", e), // TODO
                }

                // NOTE: Notify the user that its transaction has been processed.
            }
        }
    }

    async fn handle_transaction(
        consensus_adapter: Arc<Mutex<ConsensusAdapter>>,
        state: Arc<ValidatorState>,
        transaction_proto: TransactionProto,
    ) -> Result<tonic::Response<Empty>, tonic::Status> {
        trace!("Handling a new transaction with ValidatorService",);

        let signed_transaction = SignedTransaction::deserialize(transaction_proto.transaction.to_vec())
            .map_err(|e| tonic::Status::internal(e.to_string()))?;
        signed_transaction
            .verify()
            .map_err(|e| tonic::Status::invalid_argument(e.to_string()))?;

        // TODO change this to err flow
        // if !state
        //     .validator_store
        //     .check_seen_certificate_digest(transaction.get_transaction_payload().get_recent_certificate_digest())
        // {
        //     tonic::Status::internal("Invalid recent certificate digest");
        //     ();
        // }
        //
        // if state
        //     .validator_store
        //     .check_seen_transaction(transaction.get_transaction_payload())
        // {
        //     tonic::Status::internal("Duplicate transaction");
        //     ();
        // }

        let transaction_proto = narwhal_types::TransactionProto {
            transaction: transaction_proto.transaction, //.serialize().unwrap().into(),
        };

        let _result = consensus_adapter
            .lock()
            .await
            .consensus_client
            .submit_transaction(transaction_proto)
            .await
            .unwrap();

        state
            .handle_pre_consensus_transaction(&signed_transaction)
            // .instrument(span)
            .map_err(|e| tonic::Status::internal(e.to_string()))?;

        // Ok(tonic::Response::new(TransactionResult(1)))
        Ok(tonic::Response::new(Empty {}))
    }

    pub fn get_consensus_adapter(&self) -> &Arc<Mutex<ConsensusAdapter>> {
        &self.consensus_adapter
    }
}

/// Spawns a tonic grpc which parses incoming transactions and forwards them to the handle_transaction method of ValidatorService
#[async_trait]
impl Transactions for ValidatorService {
    async fn submit_transaction(
        &self,
        request: tonic::Request<TransactionProto>,
    ) -> Result<tonic::Response<Empty>, tonic::Status> {
        trace!("Handling a new transaction with a ValidatorService ValidatorAPI",);
        let signed_transaction = request.into_inner();
        let state = self.state.clone();
        let consensus_adapter = self.consensus_adapter.clone();

        // Spawns a task which handles the transaction. The task will unconditionally continue
        // processing in the event that the client connection is dropped.
        tokio::spawn(async move { Self::handle_transaction(consensus_adapter, state, signed_transaction).await })
            .await
            .unwrap()
    }

    async fn submit_transaction_stream(
        &self,
        request: tonic::Request<tonic::Streaming<TransactionProto>>,
    ) -> Result<tonic::Response<Empty>, tonic::Status> {
        let mut transactions = request.into_inner();
        trace!("Handling a new transaction stream with a ValidatorService ValidatorAPI",);

        while let Some(Ok(signed_transaction)) = transactions.next().await {
            trace!("Streaming a new transaction with a ValidatorService ValidatorAPI",);

            let state = self.state.clone();
            let consensus_adapter = self.consensus_adapter.clone();
            tokio::spawn(async move { Self::handle_transaction(consensus_adapter, state, signed_transaction).await })
                .await
                .unwrap()?;
        }
        Ok(tonic::Response::new(Empty {}))
    }
}

#[cfg(test)]
mod test_validator_server {
    use super::*;
    use crate::{builder::genesis_state::GenesisStateBuilder, genesis_ceremony::VALIDATOR_FUNDING_AMOUNT};
    use gdex_controller::master::MasterController;
    use gdex_types::{
        account::{account_test_functions::generate_keypair_vec, ValidatorKeyPair, ValidatorPubKeyBytes},
        crypto::{get_key_pair_from_rng, KeypairTraits},
        node::ValidatorInfo,
        proto::TransactionsClient,
        transaction::transaction_test_functions::generate_signed_test_transaction,
        utils,
    };

    async fn spawn_validator_server() -> Result<ValidatorServerHandle, io::Error> {
        let master_controller = MasterController::default();

        let key: ValidatorKeyPair = get_key_pair_from_rng(&mut rand::rngs::OsRng).1;
        let public_key = ValidatorPubKeyBytes::from(key.public());
        let secret = Arc::pin(key);

        let validator = ValidatorInfo {
            name: "0".into(),
            public_key: public_key.clone(),
            stake: VALIDATOR_FUNDING_AMOUNT,
            delegation: 0,
            network_address: utils::new_network_address(),
            narwhal_primary_to_primary: utils::new_network_address(),
            narwhal_worker_to_primary: utils::new_network_address(),
            narwhal_primary_to_worker: utils::new_network_address(),
            narwhal_worker_to_worker: utils::new_network_address(),
            narwhal_consensus_address: utils::new_network_address(),
        };
        let network_address = validator.network_address.clone();

        let builder = GenesisStateBuilder::new()
            .set_master_controller(master_controller)
            .add_validator(validator);

        let genesis = builder.build();
        let validator_state = ValidatorState::new(public_key, secret, &genesis);
        let new_addr = utils::new_network_address();
        let (tx_reconfigure_consensus, _rx_reconfigure_consensus) = tokio::sync::mpsc::channel(10);
        let validator_server = ValidatorServer::new(
            new_addr.clone(),
            Arc::new(validator_state),
            network_address,
            tx_reconfigure_consensus,
        );
        validator_server.spawn().await
    }

    #[tokio::test]
    pub async fn server_init() {
        spawn_validator_server().await.unwrap();
    }

    #[tokio::test]
    pub async fn server_process_transaction() {
        let handle_result = spawn_validator_server().await;
        let handle = handle_result.unwrap();
        let mut client =
            TransactionsClient::new(client::connect_lazy(&handle.address()).expect("Failed to connect to consensus"));

        let kp_sender = generate_keypair_vec([0; 32]).pop().unwrap();
        let kp_receiver = generate_keypair_vec([1; 32]).pop().unwrap();
        let signed_transaction = generate_signed_test_transaction(&kp_sender, &kp_receiver);
        let transaction_proto = TransactionProto {
            transaction: signed_transaction.serialize().unwrap().into(),
        };

        let _resp1 = client
            .submit_transaction(transaction_proto)
            .await
            .map_err(|e| io::Error::new(io::ErrorKind::Other, e));
    }

    #[tokio::test]
    pub async fn multiple_server_init() {
        let master_controller = MasterController::default();

        let key_0: ValidatorKeyPair = get_key_pair_from_rng(&mut rand::rngs::OsRng).1;
        let public_key_0 = ValidatorPubKeyBytes::from(key_0.public());
        let secret_0 = Arc::pin(key_0);

        let key_1: ValidatorKeyPair = get_key_pair_from_rng(&mut rand::rngs::OsRng).1;
        let public_key_1 = ValidatorPubKeyBytes::from(key_1.public());
        let secret_1 = Arc::pin(key_1);

        let validator_0 = ValidatorInfo {
            name: "0".into(),
            public_key: public_key_0.clone(),
            stake: VALIDATOR_FUNDING_AMOUNT,
            delegation: 0,
            network_address: utils::new_network_address(),
            narwhal_primary_to_primary: utils::new_network_address(),
            narwhal_worker_to_primary: utils::new_network_address(),
            narwhal_primary_to_worker: utils::new_network_address(),
            narwhal_worker_to_worker: utils::new_network_address(),
            narwhal_consensus_address: utils::new_network_address(),
        };

        let validator_1 = ValidatorInfo {
            name: "1".into(),
            public_key: public_key_1.clone(),
            stake: VALIDATOR_FUNDING_AMOUNT,
            delegation: 0,
            network_address: utils::new_network_address(),
            narwhal_primary_to_primary: utils::new_network_address(),
            narwhal_worker_to_primary: utils::new_network_address(),
            narwhal_primary_to_worker: utils::new_network_address(),
            narwhal_worker_to_worker: utils::new_network_address(),
            narwhal_consensus_address: utils::new_network_address(),
        };

        let builder = GenesisStateBuilder::new()
            .set_master_controller(master_controller)
            .add_validator(validator_0)
            .add_validator(validator_1);

        let genesis = builder.build();

        let validator_state_0 = ValidatorState::new(public_key_0, secret_0, &genesis);
        let validator_state_1 = ValidatorState::new(public_key_1, secret_1, &genesis);

        let (tx_reconfigure_consensus, _rx_reconfigure_consensus) = tokio::sync::mpsc::channel(10);
        let validator_server_0 = ValidatorServer::new(
            utils::new_network_address(),
            Arc::new(validator_state_0),
            utils::new_network_address(),
            tx_reconfigure_consensus,
        );
        let (tx_reconfigure_consensus, _rx_reconfigure_consensus) = tokio::sync::mpsc::channel(10);
        let validator_server_1 = ValidatorServer::new(
            utils::new_network_address(),
            Arc::new(validator_state_1),
            utils::new_network_address(),
            tx_reconfigure_consensus,
        );

        validator_server_0.spawn().await.unwrap();
        validator_server_1.spawn().await.unwrap();
    }
}<|MERGE_RESOLUTION|>--- conflicted
+++ resolved
@@ -124,85 +124,37 @@
         prometheus_registry: &Registry,
         rx_reconfigure_consensus: Receiver<(ConsensusKeyPair, ConsensusCommittee)>,
     ) -> anyhow::Result<Vec<JoinHandle<()>>> {
-<<<<<<< HEAD
         let (tx_consensus_to_gdex, rx_consensus_to_gdex) = channel(1_000);
-        // let (tx_sui_to_consensus, rx_sui_to_consensus) = channel(1_000);
-
-=======
-        let (tx_consensus_to_sui, rx_consensus_to_sui) = channel(1_000);
->>>>>>> 6ec4564b
         // Spawn the consensus node of this authority.
         let consensus_config = config
             .consensus_config()
             .ok_or_else(|| anyhow!("Validator is missing consensus config"))?;
         let consensus_keypair = config.key_pair().copy();
-<<<<<<< HEAD
-        let consensus_name = consensus_keypair.public().clone();
-        trace!("{:?}", consensus_config);
-        let consensus_store = narwhal_node::NodeStorage::reopen(consensus_config.db_path());
-
-        info!(
-            "Creating narwhal with committee ={}",
-            config.genesis()?.narwhal_committee()
-        );
-        info!(
-            "input consenus parameters={:?}",
-            consensus_config.narwhal_config().to_owned(),
-        );
-
-        let mut primary_handles = narwhal_node::Node::spawn_primary(
-            consensus_keypair,
-            config.genesis()?.narwhal_committee(),
-            &consensus_store,
-            consensus_config.narwhal_config().to_owned(),
-            /* consensus */ true, // Indicate that we want to run consensus.
-            /* execution_state */ Arc::clone(&state),
-            /* tx_confirmation */ tx_consensus_to_gdex,
-            prometheus_registry,
-        )
-        .await?;
-
-        let worker_handles = narwhal_node::Node::spawn_workers(
-            consensus_name,
-            /* ids */ vec![0], // We run a single worker with id '0'.
-            config.genesis()?.narwhal_committee(),
-            &consensus_store,
-            consensus_config.narwhal_config().to_owned(),
-            prometheus_registry,
-        );
-
-=======
         let consensus_committee = config.genesis()?.narwhal_committee().load();
         let consensus_storage_base_path = consensus_config.db_path().to_path_buf();
         let consensus_parameters = consensus_config.narwhal_config().to_owned();
 
+        let state_ref = Arc::clone(&state);
         let registry = prometheus_registry.clone();
         let restarter_handle = tokio::spawn(async move {
             narwhal_node::restarter::NodeRestarter::watch(
                 consensus_keypair,
                 &(&*consensus_committee).clone(),
                 consensus_storage_base_path,
-                /* execution_state */ state,
+                /* execution_state */ state_ref,
                 consensus_parameters,
                 rx_reconfigure_consensus,
-                /* tx_output */ tx_consensus_to_sui,
+                /* tx_output */ tx_consensus_to_gdex,
                 &registry,
             )
             .await
         });
->>>>>>> 6ec4564b
         // Create a new task to listen to received transactions
-        let post_process = tokio::spawn(async move {
-            Self::post_process(rx_consensus_to_gdex, state).await;
+        let post_process_handle = tokio::spawn(async move {
+            Self::post_process(rx_consensus_to_gdex, Arc::clone(&state)).await;
         });
 
-<<<<<<< HEAD
-        primary_handles.extend(worker_handles);
-        primary_handles.push(post_process);
-        Ok(primary_handles)
-=======
-        Ok(vec![restarter_handle, analyzer_handle])
->>>>>>> 6ec4564b
+        Ok(vec![restarter_handle, post_process_handle])
     }
 
     /// Receives an ordered list of certificates and apply any application-specific logic.
