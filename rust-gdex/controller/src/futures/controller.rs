--- conflicted
+++ resolved
@@ -13,13 +13,8 @@
     crypto::ToFromBytes,
     error::GDEXError,
     order_book::OrderSide,
-<<<<<<< HEAD
     store::PostProcessStore,
-    transaction::{deserialize_protobuf, parse_order_side, parse_request_type, RequestType, Transaction},
-=======
-    store::ProcessBlockStore,
-    transaction::{deserialize_protobuf, FuturesOrder, FuturesPosition, Transaction},
->>>>>>> f579f7d8
+    transaction::{deserialize_protobuf, FuturesOrder, FuturesPosition, Transaction}
 };
 // external
 use async_trait::async_trait;
