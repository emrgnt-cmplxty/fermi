--- conflicted
+++ resolved
@@ -18,15 +18,14 @@
         account::{AccountKeyPair, ValidatorKeyPair},
         asset::PRIMARY_ASSET_ID,
         block::{Block, BlockDigest},
-        crypto::{get_key_pair_from_rng, KeypairTraits, Signer},
+        crypto::{get_key_pair_from_rng, KeypairTraits},
         proto::{
             FaucetAirdropRequest, FaucetClient, FaucetServer, RelayerClient, RelayerGetBlockRequest,
             RelayerGetLatestBlockInfoRequest,
         },
         new_transaction::{
-            NewSignedTransaction, NewTransaction,
             new_create_create_asset_transaction,
-            sign_transaction, deserialize_protobuf, get_signed_transaction_body,
+            sign_transaction, get_signed_transaction_body,
             ConsensusTransaction
         },
         utils,
@@ -155,9 +154,8 @@
         // TODO - more rigorously check exact match of transactions
         for next_block in block_db_iter.by_ref() {
             let block = next_block.1;
-<<<<<<< HEAD
             for serialized_consensus_transaction in &block.transactions {
-                let consensus_transaction_db = ConsensusTransaction::deserialize(serialized_consensus_transaction.clone()).unwrap();
+                let consensus_transaction_db = ConsensusTransaction::deserialize(serialized_consensus_transaction.0.clone()).unwrap();
                 let new_signed_transaction = match consensus_transaction_db.get_payload() {
                     Ok(t) => t,
                     _ => panic!("Error deserializing signed transaction")
@@ -167,11 +165,6 @@
                     _ => panic!("Error deserializing signed transaction")
                 };
                 assert!(validator_store.cache_contains_transaction(new_transaction));
-=======
-            for serialized_transaction in &block.transactions {
-                let signed_transaction_db = SignedTransaction::deserialize(serialized_transaction.0.clone()).unwrap();
-                assert!(validator_store.cache_contains_transaction(signed_transaction_db.get_transaction_payload()));
->>>>>>> 32589d53
                 total += 1;
             }
             assert!(validator_store.cache_contains_block_digest(&block.block_certificate.digest()));
@@ -390,15 +383,9 @@
         let consensus_transaction = ConsensusTransaction::new(&new_signed_transaction);
 
         // Preparing serialized buf for transactions
-<<<<<<< HEAD
-        let mut serialized_txns_buf: Vec<Vec<u8>> = Vec::new();
+        let mut serialized_txns_buf = Vec::new();
         let serialized_txn = consensus_transaction.serialize().unwrap();
-        serialized_txns_buf.push(serialized_txn);
-=======
-        let mut serialized_txns_buf = Vec::new();
-        let serialized_txn = signed_create_asset_txn.serialize().unwrap();
         serialized_txns_buf.push((serialized_txn, Ok(())));
->>>>>>> 32589d53
         let certificate = dummy_consensus_output.certificate;
 
         let initial_certificate = certificate.clone();
