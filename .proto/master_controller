---
consensus_controller:
  controller_account: Q09OU0VOU1VTQ09OVFJPTExFUkFBQUFBQUFBQUFBQUE=
  batch_size: 500000
  max_batch_delay:
    secs: 0
    nanos: 200000000
bank_controller:
  controller_account: U1RBS0VDT05UUk9MTEVSQUFBQUFBQUFBQUFBQUFBQUE=
  asset_id_to_asset:
    0:
      asset_id: 0
      owner_pubkey: AAAAAAAAAAAAAAAAAAAAAAAAAAAAAAAAAAAAAAAAAAA=
  bank_accounts:
<<<<<<< HEAD
=======
    Ih/1FKsVhstblkLW35coYu+2VSgfwn30jY1c00iHxH8=:
      account_pub_key: Ih/1FKsVhstblkLW35coYu+2VSgfwn30jY1c00iHxH8=
      balances:
        0: 4999996000000
>>>>>>> 32589d53
    AAAAAAAAAAAAAAAAAAAAAAAAAAAAAAAAAAAAAAAAAAA=:
      account_pub_key: AAAAAAAAAAAAAAAAAAAAAAAAAAAAAAAAAAAAAAAAAAA=
      balances:
        0: 9986000000000000
<<<<<<< HEAD
    Ih/1FKsVhstblkLW35coYu+2VSgfwn30jY1c00iHxH8=:
      account_pub_key: Ih/1FKsVhstblkLW35coYu+2VSgfwn30jY1c00iHxH8=
      balances:
        0: 4999996000000
=======
    U1BPVENPTlRST0xMRVJBQUFBQUFBQUFBQUFBQUFBQUE=:
      account_pub_key: U1BPVENPTlRST0xMRVJBQUFBQUFBQUFBQUFBQUFBQUE=
      balances: {}
    U1RBS0VDT05UUk9MTEVSQUFBQUFBQUFBQUFBQUFBQUE=:
      account_pub_key: U1RBS0VDT05UUk9MTEVSQUFBQUFBQUFBQUFBQUFBQUE=
      balances:
        0: 10000000
    yT+JyFOFMKmRJPyN4FkZe94fwoePcQ4/eSkl7l3bIzk=:
      account_pub_key: yT+JyFOFMKmRJPyN4FkZe94fwoePcQ4/eSkl7l3bIzk=
      balances:
        0: 3999997000000
    p54c7/qkurOMKaf84XxeT+njrQTYOSVtkaPEDMMZHdM=:
      account_pub_key: p54c7/qkurOMKaf84XxeT+njrQTYOSVtkaPEDMMZHdM=
      balances:
        0: 1999999000000
>>>>>>> 32589d53
    0A97sW7q9GLg3EBfl7o9rEbu1xf91RTx3P9wHk42Vuc=:
      account_pub_key: 0A97sW7q9GLg3EBfl7o9rEbu1xf91RTx3P9wHk42Vuc=
      balances:
        0: 2999998000000
    U1RBS0VDT05UUk9MTEVSQUFBQUFBQUFBQUFBQUFBQUE=:
      account_pub_key: U1RBS0VDT05UUk9MTEVSQUFBQUFBQUFBQUFBQUFBQUE=
      balances:
        0: 10000000
    U1BPVENPTlRST0xMRVJBQUFBQUFBQUFBQUFBQUFBQUE=:
      account_pub_key: U1BPVENPTlRST0xMRVJBQUFBQUFBQUFBQUFBQUFBQUE=
      balances: {}
    p54c7/qkurOMKaf84XxeT+njrQTYOSVtkaPEDMMZHdM=:
      account_pub_key: p54c7/qkurOMKaf84XxeT+njrQTYOSVtkaPEDMMZHdM=
      balances:
        0: 1999999000000
    yT+JyFOFMKmRJPyN4FkZe94fwoePcQ4/eSkl7l3bIzk=:
      account_pub_key: yT+JyFOFMKmRJPyN4FkZe94fwoePcQ4/eSkl7l3bIzk=
      balances:
        0: 3999997000000
  n_assets: 1
stake_controller:
  controller_account: U1RBS0VDT05UUk9MTEVSQUFBQUFBQUFBQUFBQUFBQUE=
  stake_accounts:
<<<<<<< HEAD
    yT+JyFOFMKmRJPyN4FkZe94fwoePcQ4/eSkl7l3bIzk=:
      account_pub_key: yT+JyFOFMKmRJPyN4FkZe94fwoePcQ4/eSkl7l3bIzk=
      staked_amount: 3000000
=======
>>>>>>> 32589d53
    Ih/1FKsVhstblkLW35coYu+2VSgfwn30jY1c00iHxH8=:
      account_pub_key: Ih/1FKsVhstblkLW35coYu+2VSgfwn30jY1c00iHxH8=
      staked_amount: 4000000
    0A97sW7q9GLg3EBfl7o9rEbu1xf91RTx3P9wHk42Vuc=:
      account_pub_key: 0A97sW7q9GLg3EBfl7o9rEbu1xf91RTx3P9wHk42Vuc=
      staked_amount: 2000000
    p54c7/qkurOMKaf84XxeT+njrQTYOSVtkaPEDMMZHdM=:
      account_pub_key: p54c7/qkurOMKaf84XxeT+njrQTYOSVtkaPEDMMZHdM=
      staked_amount: 1000000
<<<<<<< HEAD
=======
    yT+JyFOFMKmRJPyN4FkZe94fwoePcQ4/eSkl7l3bIzk=:
      account_pub_key: yT+JyFOFMKmRJPyN4FkZe94fwoePcQ4/eSkl7l3bIzk=
      staked_amount: 3000000
>>>>>>> 32589d53
  bank_controller:
    controller_account: U1RBS0VDT05UUk9MTEVSQUFBQUFBQUFBQUFBQUFBQUE=
    asset_id_to_asset:
      0:
        asset_id: 0
        owner_pubkey: AAAAAAAAAAAAAAAAAAAAAAAAAAAAAAAAAAAAAAAAAAA=
    bank_accounts:
<<<<<<< HEAD
=======
      Ih/1FKsVhstblkLW35coYu+2VSgfwn30jY1c00iHxH8=:
        account_pub_key: Ih/1FKsVhstblkLW35coYu+2VSgfwn30jY1c00iHxH8=
        balances:
          0: 4999996000000
>>>>>>> 32589d53
      AAAAAAAAAAAAAAAAAAAAAAAAAAAAAAAAAAAAAAAAAAA=:
        account_pub_key: AAAAAAAAAAAAAAAAAAAAAAAAAAAAAAAAAAAAAAAAAAA=
        balances:
          0: 9986000000000000
<<<<<<< HEAD
      Ih/1FKsVhstblkLW35coYu+2VSgfwn30jY1c00iHxH8=:
        account_pub_key: Ih/1FKsVhstblkLW35coYu+2VSgfwn30jY1c00iHxH8=
        balances:
          0: 4999996000000
=======
      U1BPVENPTlRST0xMRVJBQUFBQUFBQUFBQUFBQUFBQUE=:
        account_pub_key: U1BPVENPTlRST0xMRVJBQUFBQUFBQUFBQUFBQUFBQUE=
        balances: {}
      U1RBS0VDT05UUk9MTEVSQUFBQUFBQUFBQUFBQUFBQUE=:
        account_pub_key: U1RBS0VDT05UUk9MTEVSQUFBQUFBQUFBQUFBQUFBQUE=
        balances:
          0: 10000000
      yT+JyFOFMKmRJPyN4FkZe94fwoePcQ4/eSkl7l3bIzk=:
        account_pub_key: yT+JyFOFMKmRJPyN4FkZe94fwoePcQ4/eSkl7l3bIzk=
        balances:
          0: 3999997000000
      p54c7/qkurOMKaf84XxeT+njrQTYOSVtkaPEDMMZHdM=:
        account_pub_key: p54c7/qkurOMKaf84XxeT+njrQTYOSVtkaPEDMMZHdM=
        balances:
          0: 1999999000000
>>>>>>> 32589d53
      0A97sW7q9GLg3EBfl7o9rEbu1xf91RTx3P9wHk42Vuc=:
        account_pub_key: 0A97sW7q9GLg3EBfl7o9rEbu1xf91RTx3P9wHk42Vuc=
        balances:
          0: 2999998000000
      U1RBS0VDT05UUk9MTEVSQUFBQUFBQUFBQUFBQUFBQUE=:
        account_pub_key: U1RBS0VDT05UUk9MTEVSQUFBQUFBQUFBQUFBQUFBQUE=
        balances:
          0: 10000000
      U1BPVENPTlRST0xMRVJBQUFBQUFBQUFBQUFBQUFBQUE=:
        account_pub_key: U1BPVENPTlRST0xMRVJBQUFBQUFBQUFBQUFBQUFBQUE=
        balances: {}
      p54c7/qkurOMKaf84XxeT+njrQTYOSVtkaPEDMMZHdM=:
        account_pub_key: p54c7/qkurOMKaf84XxeT+njrQTYOSVtkaPEDMMZHdM=
        balances:
          0: 1999999000000
      yT+JyFOFMKmRJPyN4FkZe94fwoePcQ4/eSkl7l3bIzk=:
        account_pub_key: yT+JyFOFMKmRJPyN4FkZe94fwoePcQ4/eSkl7l3bIzk=
        balances:
          0: 3999997000000
    n_assets: 1
  total_staked: 10000000
spot_controller:
  controller_account: U1BPVENPTlRST0xMRVJBQUFBQUFBQUFBQUFBQUFBQUE=
  orderbooks: {}
  bank_controller:
    controller_account: U1RBS0VDT05UUk9MTEVSQUFBQUFBQUFBQUFBQUFBQUE=
    asset_id_to_asset:
      0:
        asset_id: 0
        owner_pubkey: AAAAAAAAAAAAAAAAAAAAAAAAAAAAAAAAAAAAAAAAAAA=
    bank_accounts:
<<<<<<< HEAD
=======
      Ih/1FKsVhstblkLW35coYu+2VSgfwn30jY1c00iHxH8=:
        account_pub_key: Ih/1FKsVhstblkLW35coYu+2VSgfwn30jY1c00iHxH8=
        balances:
          0: 4999996000000
>>>>>>> 32589d53
      AAAAAAAAAAAAAAAAAAAAAAAAAAAAAAAAAAAAAAAAAAA=:
        account_pub_key: AAAAAAAAAAAAAAAAAAAAAAAAAAAAAAAAAAAAAAAAAAA=
        balances:
          0: 9986000000000000
<<<<<<< HEAD
      Ih/1FKsVhstblkLW35coYu+2VSgfwn30jY1c00iHxH8=:
        account_pub_key: Ih/1FKsVhstblkLW35coYu+2VSgfwn30jY1c00iHxH8=
        balances:
          0: 4999996000000
=======
      U1BPVENPTlRST0xMRVJBQUFBQUFBQUFBQUFBQUFBQUE=:
        account_pub_key: U1BPVENPTlRST0xMRVJBQUFBQUFBQUFBQUFBQUFBQUE=
        balances: {}
      U1RBS0VDT05UUk9MTEVSQUFBQUFBQUFBQUFBQUFBQUE=:
        account_pub_key: U1RBS0VDT05UUk9MTEVSQUFBQUFBQUFBQUFBQUFBQUE=
        balances:
          0: 10000000
      yT+JyFOFMKmRJPyN4FkZe94fwoePcQ4/eSkl7l3bIzk=:
        account_pub_key: yT+JyFOFMKmRJPyN4FkZe94fwoePcQ4/eSkl7l3bIzk=
        balances:
          0: 3999997000000
      p54c7/qkurOMKaf84XxeT+njrQTYOSVtkaPEDMMZHdM=:
        account_pub_key: p54c7/qkurOMKaf84XxeT+njrQTYOSVtkaPEDMMZHdM=
        balances:
          0: 1999999000000
>>>>>>> 32589d53
      0A97sW7q9GLg3EBfl7o9rEbu1xf91RTx3P9wHk42Vuc=:
        account_pub_key: 0A97sW7q9GLg3EBfl7o9rEbu1xf91RTx3P9wHk42Vuc=
        balances:
          0: 2999998000000
      U1RBS0VDT05UUk9MTEVSQUFBQUFBQUFBQUFBQUFBQUE=:
        account_pub_key: U1RBS0VDT05UUk9MTEVSQUFBQUFBQUFBQUFBQUFBQUE=
        balances:
          0: 10000000
      U1BPVENPTlRST0xMRVJBQUFBQUFBQUFBQUFBQUFBQUE=:
        account_pub_key: U1BPVENPTlRST0xMRVJBQUFBQUFBQUFBQUFBQUFBQUE=
        balances: {}
      p54c7/qkurOMKaf84XxeT+njrQTYOSVtkaPEDMMZHdM=:
        account_pub_key: p54c7/qkurOMKaf84XxeT+njrQTYOSVtkaPEDMMZHdM=
        balances:
          0: 1999999000000
      yT+JyFOFMKmRJPyN4FkZe94fwoePcQ4/eSkl7l3bIzk=:
        account_pub_key: yT+JyFOFMKmRJPyN4FkZe94fwoePcQ4/eSkl7l3bIzk=
        balances:
          0: 3999997000000
    n_assets: 1<|MERGE_RESOLUTION|>--- conflicted
+++ resolved
@@ -12,83 +12,49 @@
       asset_id: 0
       owner_pubkey: AAAAAAAAAAAAAAAAAAAAAAAAAAAAAAAAAAAAAAAAAAA=
   bank_accounts:
-<<<<<<< HEAD
-=======
+    U1RBS0VDT05UUk9MTEVSQUFBQUFBQUFBQUFBQUFBQUE=:
+      account_pub_key: U1RBS0VDT05UUk9MTEVSQUFBQUFBQUFBQUFBQUFBQUE=
+      balances:
+        0: 10000000
+    AAAAAAAAAAAAAAAAAAAAAAAAAAAAAAAAAAAAAAAAAAA=:
+      account_pub_key: AAAAAAAAAAAAAAAAAAAAAAAAAAAAAAAAAAAAAAAAAAA=
+      balances:
+        0: 9986000000000000
+    yT+JyFOFMKmRJPyN4FkZe94fwoePcQ4/eSkl7l3bIzk=:
+      account_pub_key: yT+JyFOFMKmRJPyN4FkZe94fwoePcQ4/eSkl7l3bIzk=
+      balances:
+        0: 3999997000000
+    0A97sW7q9GLg3EBfl7o9rEbu1xf91RTx3P9wHk42Vuc=:
+      account_pub_key: 0A97sW7q9GLg3EBfl7o9rEbu1xf91RTx3P9wHk42Vuc=
+      balances:
+        0: 2999998000000
+    U1BPVENPTlRST0xMRVJBQUFBQUFBQUFBQUFBQUFBQUE=:
+      account_pub_key: U1BPVENPTlRST0xMRVJBQUFBQUFBQUFBQUFBQUFBQUE=
+      balances: {}
     Ih/1FKsVhstblkLW35coYu+2VSgfwn30jY1c00iHxH8=:
       account_pub_key: Ih/1FKsVhstblkLW35coYu+2VSgfwn30jY1c00iHxH8=
       balances:
         0: 4999996000000
->>>>>>> 32589d53
-    AAAAAAAAAAAAAAAAAAAAAAAAAAAAAAAAAAAAAAAAAAA=:
-      account_pub_key: AAAAAAAAAAAAAAAAAAAAAAAAAAAAAAAAAAAAAAAAAAA=
-      balances:
-        0: 9986000000000000
-<<<<<<< HEAD
-    Ih/1FKsVhstblkLW35coYu+2VSgfwn30jY1c00iHxH8=:
-      account_pub_key: Ih/1FKsVhstblkLW35coYu+2VSgfwn30jY1c00iHxH8=
-      balances:
-        0: 4999996000000
-=======
-    U1BPVENPTlRST0xMRVJBQUFBQUFBQUFBQUFBQUFBQUE=:
-      account_pub_key: U1BPVENPTlRST0xMRVJBQUFBQUFBQUFBQUFBQUFBQUE=
-      balances: {}
-    U1RBS0VDT05UUk9MTEVSQUFBQUFBQUFBQUFBQUFBQUE=:
-      account_pub_key: U1RBS0VDT05UUk9MTEVSQUFBQUFBQUFBQUFBQUFBQUE=
-      balances:
-        0: 10000000
-    yT+JyFOFMKmRJPyN4FkZe94fwoePcQ4/eSkl7l3bIzk=:
-      account_pub_key: yT+JyFOFMKmRJPyN4FkZe94fwoePcQ4/eSkl7l3bIzk=
-      balances:
-        0: 3999997000000
     p54c7/qkurOMKaf84XxeT+njrQTYOSVtkaPEDMMZHdM=:
       account_pub_key: p54c7/qkurOMKaf84XxeT+njrQTYOSVtkaPEDMMZHdM=
       balances:
         0: 1999999000000
->>>>>>> 32589d53
-    0A97sW7q9GLg3EBfl7o9rEbu1xf91RTx3P9wHk42Vuc=:
-      account_pub_key: 0A97sW7q9GLg3EBfl7o9rEbu1xf91RTx3P9wHk42Vuc=
-      balances:
-        0: 2999998000000
-    U1RBS0VDT05UUk9MTEVSQUFBQUFBQUFBQUFBQUFBQUE=:
-      account_pub_key: U1RBS0VDT05UUk9MTEVSQUFBQUFBQUFBQUFBQUFBQUE=
-      balances:
-        0: 10000000
-    U1BPVENPTlRST0xMRVJBQUFBQUFBQUFBQUFBQUFBQUE=:
-      account_pub_key: U1BPVENPTlRST0xMRVJBQUFBQUFBQUFBQUFBQUFBQUE=
-      balances: {}
-    p54c7/qkurOMKaf84XxeT+njrQTYOSVtkaPEDMMZHdM=:
-      account_pub_key: p54c7/qkurOMKaf84XxeT+njrQTYOSVtkaPEDMMZHdM=
-      balances:
-        0: 1999999000000
-    yT+JyFOFMKmRJPyN4FkZe94fwoePcQ4/eSkl7l3bIzk=:
-      account_pub_key: yT+JyFOFMKmRJPyN4FkZe94fwoePcQ4/eSkl7l3bIzk=
-      balances:
-        0: 3999997000000
   n_assets: 1
 stake_controller:
   controller_account: U1RBS0VDT05UUk9MTEVSQUFBQUFBQUFBQUFBQUFBQUE=
   stake_accounts:
-<<<<<<< HEAD
+    0A97sW7q9GLg3EBfl7o9rEbu1xf91RTx3P9wHk42Vuc=:
+      account_pub_key: 0A97sW7q9GLg3EBfl7o9rEbu1xf91RTx3P9wHk42Vuc=
+      staked_amount: 2000000
+    Ih/1FKsVhstblkLW35coYu+2VSgfwn30jY1c00iHxH8=:
+      account_pub_key: Ih/1FKsVhstblkLW35coYu+2VSgfwn30jY1c00iHxH8=
+      staked_amount: 4000000
+    p54c7/qkurOMKaf84XxeT+njrQTYOSVtkaPEDMMZHdM=:
+      account_pub_key: p54c7/qkurOMKaf84XxeT+njrQTYOSVtkaPEDMMZHdM=
+      staked_amount: 1000000
     yT+JyFOFMKmRJPyN4FkZe94fwoePcQ4/eSkl7l3bIzk=:
       account_pub_key: yT+JyFOFMKmRJPyN4FkZe94fwoePcQ4/eSkl7l3bIzk=
       staked_amount: 3000000
-=======
->>>>>>> 32589d53
-    Ih/1FKsVhstblkLW35coYu+2VSgfwn30jY1c00iHxH8=:
-      account_pub_key: Ih/1FKsVhstblkLW35coYu+2VSgfwn30jY1c00iHxH8=
-      staked_amount: 4000000
-    0A97sW7q9GLg3EBfl7o9rEbu1xf91RTx3P9wHk42Vuc=:
-      account_pub_key: 0A97sW7q9GLg3EBfl7o9rEbu1xf91RTx3P9wHk42Vuc=
-      staked_amount: 2000000
-    p54c7/qkurOMKaf84XxeT+njrQTYOSVtkaPEDMMZHdM=:
-      account_pub_key: p54c7/qkurOMKaf84XxeT+njrQTYOSVtkaPEDMMZHdM=
-      staked_amount: 1000000
-<<<<<<< HEAD
-=======
-    yT+JyFOFMKmRJPyN4FkZe94fwoePcQ4/eSkl7l3bIzk=:
-      account_pub_key: yT+JyFOFMKmRJPyN4FkZe94fwoePcQ4/eSkl7l3bIzk=
-      staked_amount: 3000000
->>>>>>> 32589d53
   bank_controller:
     controller_account: U1RBS0VDT05UUk9MTEVSQUFBQUFBQUFBQUFBQUFBQUE=
     asset_id_to_asset:
@@ -96,58 +62,33 @@
         asset_id: 0
         owner_pubkey: AAAAAAAAAAAAAAAAAAAAAAAAAAAAAAAAAAAAAAAAAAA=
     bank_accounts:
-<<<<<<< HEAD
-=======
+      U1RBS0VDT05UUk9MTEVSQUFBQUFBQUFBQUFBQUFBQUE=:
+        account_pub_key: U1RBS0VDT05UUk9MTEVSQUFBQUFBQUFBQUFBQUFBQUE=
+        balances:
+          0: 10000000
+      AAAAAAAAAAAAAAAAAAAAAAAAAAAAAAAAAAAAAAAAAAA=:
+        account_pub_key: AAAAAAAAAAAAAAAAAAAAAAAAAAAAAAAAAAAAAAAAAAA=
+        balances:
+          0: 9986000000000000
+      yT+JyFOFMKmRJPyN4FkZe94fwoePcQ4/eSkl7l3bIzk=:
+        account_pub_key: yT+JyFOFMKmRJPyN4FkZe94fwoePcQ4/eSkl7l3bIzk=
+        balances:
+          0: 3999997000000
+      0A97sW7q9GLg3EBfl7o9rEbu1xf91RTx3P9wHk42Vuc=:
+        account_pub_key: 0A97sW7q9GLg3EBfl7o9rEbu1xf91RTx3P9wHk42Vuc=
+        balances:
+          0: 2999998000000
+      U1BPVENPTlRST0xMRVJBQUFBQUFBQUFBQUFBQUFBQUE=:
+        account_pub_key: U1BPVENPTlRST0xMRVJBQUFBQUFBQUFBQUFBQUFBQUE=
+        balances: {}
       Ih/1FKsVhstblkLW35coYu+2VSgfwn30jY1c00iHxH8=:
         account_pub_key: Ih/1FKsVhstblkLW35coYu+2VSgfwn30jY1c00iHxH8=
         balances:
           0: 4999996000000
->>>>>>> 32589d53
-      AAAAAAAAAAAAAAAAAAAAAAAAAAAAAAAAAAAAAAAAAAA=:
-        account_pub_key: AAAAAAAAAAAAAAAAAAAAAAAAAAAAAAAAAAAAAAAAAAA=
-        balances:
-          0: 9986000000000000
-<<<<<<< HEAD
-      Ih/1FKsVhstblkLW35coYu+2VSgfwn30jY1c00iHxH8=:
-        account_pub_key: Ih/1FKsVhstblkLW35coYu+2VSgfwn30jY1c00iHxH8=
-        balances:
-          0: 4999996000000
-=======
-      U1BPVENPTlRST0xMRVJBQUFBQUFBQUFBQUFBQUFBQUE=:
-        account_pub_key: U1BPVENPTlRST0xMRVJBQUFBQUFBQUFBQUFBQUFBQUE=
-        balances: {}
-      U1RBS0VDT05UUk9MTEVSQUFBQUFBQUFBQUFBQUFBQUE=:
-        account_pub_key: U1RBS0VDT05UUk9MTEVSQUFBQUFBQUFBQUFBQUFBQUE=
-        balances:
-          0: 10000000
-      yT+JyFOFMKmRJPyN4FkZe94fwoePcQ4/eSkl7l3bIzk=:
-        account_pub_key: yT+JyFOFMKmRJPyN4FkZe94fwoePcQ4/eSkl7l3bIzk=
-        balances:
-          0: 3999997000000
       p54c7/qkurOMKaf84XxeT+njrQTYOSVtkaPEDMMZHdM=:
         account_pub_key: p54c7/qkurOMKaf84XxeT+njrQTYOSVtkaPEDMMZHdM=
         balances:
           0: 1999999000000
->>>>>>> 32589d53
-      0A97sW7q9GLg3EBfl7o9rEbu1xf91RTx3P9wHk42Vuc=:
-        account_pub_key: 0A97sW7q9GLg3EBfl7o9rEbu1xf91RTx3P9wHk42Vuc=
-        balances:
-          0: 2999998000000
-      U1RBS0VDT05UUk9MTEVSQUFBQUFBQUFBQUFBQUFBQUE=:
-        account_pub_key: U1RBS0VDT05UUk9MTEVSQUFBQUFBQUFBQUFBQUFBQUE=
-        balances:
-          0: 10000000
-      U1BPVENPTlRST0xMRVJBQUFBQUFBQUFBQUFBQUFBQUE=:
-        account_pub_key: U1BPVENPTlRST0xMRVJBQUFBQUFBQUFBQUFBQUFBQUE=
-        balances: {}
-      p54c7/qkurOMKaf84XxeT+njrQTYOSVtkaPEDMMZHdM=:
-        account_pub_key: p54c7/qkurOMKaf84XxeT+njrQTYOSVtkaPEDMMZHdM=
-        balances:
-          0: 1999999000000
-      yT+JyFOFMKmRJPyN4FkZe94fwoePcQ4/eSkl7l3bIzk=:
-        account_pub_key: yT+JyFOFMKmRJPyN4FkZe94fwoePcQ4/eSkl7l3bIzk=
-        balances:
-          0: 3999997000000
     n_assets: 1
   total_staked: 10000000
 spot_controller:
@@ -160,56 +101,31 @@
         asset_id: 0
         owner_pubkey: AAAAAAAAAAAAAAAAAAAAAAAAAAAAAAAAAAAAAAAAAAA=
     bank_accounts:
-<<<<<<< HEAD
-=======
+      U1RBS0VDT05UUk9MTEVSQUFBQUFBQUFBQUFBQUFBQUE=:
+        account_pub_key: U1RBS0VDT05UUk9MTEVSQUFBQUFBQUFBQUFBQUFBQUE=
+        balances:
+          0: 10000000
+      AAAAAAAAAAAAAAAAAAAAAAAAAAAAAAAAAAAAAAAAAAA=:
+        account_pub_key: AAAAAAAAAAAAAAAAAAAAAAAAAAAAAAAAAAAAAAAAAAA=
+        balances:
+          0: 9986000000000000
+      yT+JyFOFMKmRJPyN4FkZe94fwoePcQ4/eSkl7l3bIzk=:
+        account_pub_key: yT+JyFOFMKmRJPyN4FkZe94fwoePcQ4/eSkl7l3bIzk=
+        balances:
+          0: 3999997000000
+      0A97sW7q9GLg3EBfl7o9rEbu1xf91RTx3P9wHk42Vuc=:
+        account_pub_key: 0A97sW7q9GLg3EBfl7o9rEbu1xf91RTx3P9wHk42Vuc=
+        balances:
+          0: 2999998000000
+      U1BPVENPTlRST0xMRVJBQUFBQUFBQUFBQUFBQUFBQUE=:
+        account_pub_key: U1BPVENPTlRST0xMRVJBQUFBQUFBQUFBQUFBQUFBQUE=
+        balances: {}
       Ih/1FKsVhstblkLW35coYu+2VSgfwn30jY1c00iHxH8=:
         account_pub_key: Ih/1FKsVhstblkLW35coYu+2VSgfwn30jY1c00iHxH8=
         balances:
           0: 4999996000000
->>>>>>> 32589d53
-      AAAAAAAAAAAAAAAAAAAAAAAAAAAAAAAAAAAAAAAAAAA=:
-        account_pub_key: AAAAAAAAAAAAAAAAAAAAAAAAAAAAAAAAAAAAAAAAAAA=
-        balances:
-          0: 9986000000000000
-<<<<<<< HEAD
-      Ih/1FKsVhstblkLW35coYu+2VSgfwn30jY1c00iHxH8=:
-        account_pub_key: Ih/1FKsVhstblkLW35coYu+2VSgfwn30jY1c00iHxH8=
-        balances:
-          0: 4999996000000
-=======
-      U1BPVENPTlRST0xMRVJBQUFBQUFBQUFBQUFBQUFBQUE=:
-        account_pub_key: U1BPVENPTlRST0xMRVJBQUFBQUFBQUFBQUFBQUFBQUE=
-        balances: {}
-      U1RBS0VDT05UUk9MTEVSQUFBQUFBQUFBQUFBQUFBQUE=:
-        account_pub_key: U1RBS0VDT05UUk9MTEVSQUFBQUFBQUFBQUFBQUFBQUE=
-        balances:
-          0: 10000000
-      yT+JyFOFMKmRJPyN4FkZe94fwoePcQ4/eSkl7l3bIzk=:
-        account_pub_key: yT+JyFOFMKmRJPyN4FkZe94fwoePcQ4/eSkl7l3bIzk=
-        balances:
-          0: 3999997000000
       p54c7/qkurOMKaf84XxeT+njrQTYOSVtkaPEDMMZHdM=:
         account_pub_key: p54c7/qkurOMKaf84XxeT+njrQTYOSVtkaPEDMMZHdM=
         balances:
           0: 1999999000000
->>>>>>> 32589d53
-      0A97sW7q9GLg3EBfl7o9rEbu1xf91RTx3P9wHk42Vuc=:
-        account_pub_key: 0A97sW7q9GLg3EBfl7o9rEbu1xf91RTx3P9wHk42Vuc=
-        balances:
-          0: 2999998000000
-      U1RBS0VDT05UUk9MTEVSQUFBQUFBQUFBQUFBQUFBQUE=:
-        account_pub_key: U1RBS0VDT05UUk9MTEVSQUFBQUFBQUFBQUFBQUFBQUE=
-        balances:
-          0: 10000000
-      U1BPVENPTlRST0xMRVJBQUFBQUFBQUFBQUFBQUFBQUE=:
-        account_pub_key: U1BPVENPTlRST0xMRVJBQUFBQUFBQUFBQUFBQUFBQUE=
-        balances: {}
-      p54c7/qkurOMKaf84XxeT+njrQTYOSVtkaPEDMMZHdM=:
-        account_pub_key: p54c7/qkurOMKaf84XxeT+njrQTYOSVtkaPEDMMZHdM=
-        balances:
-          0: 1999999000000
-      yT+JyFOFMKmRJPyN4FkZe94fwoePcQ4/eSkl7l3bIzk=:
-        account_pub_key: yT+JyFOFMKmRJPyN4FkZe94fwoePcQ4/eSkl7l3bIzk=
-        balances:
-          0: 3999997000000
     n_assets: 1