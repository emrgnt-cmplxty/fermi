// TODO - https://github.com/gdexorg/gdex/issues/170 - add support for market orders

// crate
use crate::bank::controller::BankController;
use crate::controller::Controller;
use crate::event_manager::{EventEmitter, EventManager};
use crate::futures::{proto::*, types::*, utils::*};
use crate::router::ControllerRouter;
use crate::spot::proto::*;
use crate::utils::engine::order_book::{OrderBookWrapper, OrderId, Orderbook};
<<<<<<< HEAD

// TODO - include continuous OI calculation for FuturesMarket
=======
>>>>>>> c82e081b

// gdex
use gdex_types::{
    account::AccountPubKey,
    crypto::ToFromBytes,
    error::GDEXError,
    order_book::OrderSide,
    store::PostProcessStore,
    transaction::{deserialize_protobuf, FuturesOrder, FuturesPosition, Transaction},
};
// external
use async_trait::async_trait;

use gdex_types::transaction::parse_order_side;
use serde::{Deserialize, Serialize};
use std::borrow::BorrowMut;
use std::{
    collections::HashMap,
    convert::TryInto,
    sync::{Arc, Mutex},
};

// CONSTANTS

pub const FUTURES_CONTROLLER_ACCOUNT_PUBKEY: &[u8] = b"FUTURESSSCONTROLLERAAAAAAAAAAAAA";
const DEFAULT_MAX_LEVERAGE: u64 = 20;

// INTERFACE

#[derive(Clone, Debug, Serialize, Deserialize)]
pub struct FuturesController {
    // controller state
    pub controller_account: AccountPubKey,
    bank_controller: Arc<Mutex<BankController>>,
    // A market_place is created by an admin
    // and is a collection of futures market interfaces
    market_places: HashMap<AccountPubKey, Marketplace>,
    // shared
    event_manager: Arc<Mutex<EventManager>>,
}

impl Default for FuturesController {
    fn default() -> Self {
        Self {
            controller_account: AccountPubKey::from_bytes(FUTURES_CONTROLLER_ACCOUNT_PUBKEY).unwrap(),
            bank_controller: Arc::new(Mutex::new(BankController::default())), // TEMPORARY
            market_places: HashMap::new(),
            // shared state
            event_manager: Arc::new(Mutex::new(EventManager::new())), // TEMPORARY
        }
    }
}

// STRUCT IMPLS

impl FuturesController {
    pub fn new(controller_account: AccountPubKey, bank_controller: Arc<Mutex<BankController>>) -> Self {
        Self {
            controller_account,
            bank_controller,
            market_places: HashMap::new(),
            // shared state
            event_manager: Arc::new(Mutex::new(EventManager::new())), // TEMPORARY
        }
    }

    fn create_marketplace(
        &mut self,
        market_admin: AccountPubKey,
        request: CreateMarketplaceRequest,
    ) -> Result<(), GDEXError> {
        // ensure that market does not already exist
        if self.market_places.get(&market_admin).is_some() {
            return Err(GDEXError::MarketplaceExistence);
        }

        // ensure that market_admin is being initialized to a new account
        if market_admin == self.controller_account {
            return Err(GDEXError::FuturesInitialization);
        }

        // TODO - https://github.com/gdexorg/gdex/issues/158 - check that quote asset exists
        // TODO - https://github.com/gdexorg/gdex/issues/158 - add rails against arbitrary accounts creating markets
        self.market_places.insert(
            market_admin,
            Marketplace {
                deposits: Arc::new(Mutex::new(HashMap::new())),
                quote_asset_id: request.quote_asset_id,
                latest_time: 0,
                markets: HashMap::new(),
            },
        );
        Ok(())
    }

    fn create_market(&mut self, market_admin: AccountPubKey, request: CreateMarketRequest) -> Result<(), GDEXError> {
        // TODO - https://github.com/gdexorg/gdex/issues/158 - Check that quote asset does not match base asset
        // ensure that the market place is valid
        if let Some(market_place) = self.market_places.get_mut(&market_admin) {
            // if the market has already been created, return an error
            if market_place.markets.get(&request.base_asset_id).is_some() {
                return Err(GDEXError::MarketExistence);
            }
            market_place.markets.insert(
                request.base_asset_id,
                FuturesMarket {
                    open_interest: 0,
                    last_traded_price: 0,
                    oracle_price: 0,
                    max_leverage: DEFAULT_MAX_LEVERAGE,
                    base_asset_id: request.base_asset_id,
                    quote_asset_id: market_place.quote_asset_id,
                    accounts: HashMap::new(),
                    order_to_account: HashMap::new(),
                    orderbook: Orderbook::new(request.base_asset_id, market_place.quote_asset_id),
                    marketplace_deposits: Arc::downgrade(&market_place.deposits),
<<<<<<< HEAD
                    liquidation_fee_percent: 1_f64,
=======
                    event_manager: Arc::clone(&self.event_manager),
>>>>>>> c82e081b
                },
            );
        } else {
            return Err(GDEXError::MarketplaceExistence);
        }
        Ok(())
    }

    fn update_market_params(
        &mut self,
        market_admin: AccountPubKey,
        request: UpdateMarketParamsRequest,
    ) -> Result<(), GDEXError> {
        // TODO - https://github.com/gdexorg/gdex/issues/158 - Check that quote asset does not match base asset
        // ensure that the market place is valid
        if let Some(market_place) = self.market_places.get_mut(&market_admin) {
            if let Some(market) = market_place.markets.get_mut(&request.base_asset_id) {
                // max leverage cannot be decreased
                if market.max_leverage > request.max_leverage {
                    return Err(GDEXError::FuturesUpdate);
                }
                market.max_leverage = request.max_leverage;
            } else {
                return Err(GDEXError::MarketExistence);
            }
        } else {
            return Err(GDEXError::MarketplaceExistence);
        }
        Ok(())
    }

    fn update_time(&mut self, market_admin: AccountPubKey, request: UpdateTimeRequest) -> Result<(), GDEXError> {
        if let Some(market_place) = self.market_places.get_mut(&market_admin) {
            market_place.latest_time = request.latest_time;
        } else {
            return Err(GDEXError::MarketplaceExistence);
        };
        Ok(())
    }

    fn update_prices(&mut self, market_admin: AccountPubKey, request: UpdatePricesRequest) -> Result<(), GDEXError> {
        // TODO - https://github.com/gdexorg/gdex/issues/159 - move to more robust system to ensure that the prices are being updated in the correct order
        if request.latest_prices.len() != self.market_places.len() {
            return Err(GDEXError::MarketPrices);
        }

        if let Some(market_place) = self.market_places.get_mut(&market_admin) {
            for (counter, (_asset_id, market)) in market_place.markets.iter_mut().enumerate() {
                market.oracle_price = request.latest_prices[counter];
            }
        } else {
            return Err(GDEXError::MarketplaceExistence);
        };
        Ok(())
    }

    fn account_deposit(&mut self, sender: AccountPubKey, request: AccountDepositRequest) -> Result<(), GDEXError> {
        let market_admin = AccountPubKey::from_bytes(&request.market_admin).map_err(|_| GDEXError::InvalidAddress)?;

        if let Some(market_place) = self.market_places.get_mut(&market_admin) {
            let mut bank_controller = self.bank_controller.lock().unwrap();
            // initialize the account for the receiver by sending a payment transaction
            bank_controller.transfer(
                &sender,
                &self.controller_account,
                market_place.quote_asset_id,
                request.quantity.try_into().map_err(|_| GDEXError::Conversion)?,
            )?;

            let mut deposit_lock = market_place.deposits.lock().unwrap();
            // check if deposits contains sender, if not create the account and fund
            if let Some(deposit) = deposit_lock.get_mut(&sender) {
                *deposit = request.quantity;
            } else {
                deposit_lock.insert(sender, request.quantity);
            }
        } else {
            return Err(GDEXError::MarketplaceExistence);
        };
        Ok(())
    }

    fn account_withdraw(&mut self, sender: AccountPubKey, request: AccountWithdrawalRequest) -> Result<(), GDEXError> {
        let market_admin = AccountPubKey::from_bytes(&request.market_admin).map_err(|_| GDEXError::InvalidAddress)?;
        if let Some(market_place) = self.market_places.get_mut(&market_admin) {
            let sender_used_collateral: i64 = get_account_total_req_collateral(market_place, &sender, None)?
                .try_into()
                .map_err(|_| GDEXError::Conversion)?;
            let sender_unrealized_pnl = get_account_unrealized_pnl(market_place, &sender)?;

            let mut deposit_lock = market_place.deposits.lock().unwrap();
            let sender_deposit = deposit_lock.get_mut(&sender).ok_or(GDEXError::AccountLookup)?;
            let converted_quantity = request.quantity.try_into().map_err(|_| GDEXError::Conversion)?;
            if (*sender_deposit + sender_unrealized_pnl - sender_used_collateral) < converted_quantity {
                return Err(GDEXError::FuturesWithdrawal);
            }

            let mut bank_controller = self.bank_controller.lock().unwrap();
            bank_controller.transfer(
                &self.controller_account,
                &sender,
                market_place.quote_asset_id,
                request.quantity,
            )?;

            let converted_quantity: i64 = converted_quantity;
            *sender_deposit -= converted_quantity;
        } else {
            return Err(GDEXError::MarketplaceExistence);
        };
        Ok(())
    }

    fn cancel_open_orders(
        &mut self,
        sender: AccountPubKey,
        market_admin: AccountPubKey,
        request: CancelAllRequest,
    ) -> Result<(), GDEXError> {
        let account_key = AccountPubKey::from_bytes(&request.target).unwrap();
        let sender_is_target = sender == account_key;

        if let Some(market_place) = self.market_places.get_mut(&market_admin) {
            let target_req_collateral = get_account_total_req_collateral(market_place, &account_key, None)?
                .try_into()
                .map_err(|_| GDEXError::Conversion)?;
            let target_unrealized_pnl = get_account_unrealized_pnl(market_place, &account_key)?;

            let target_deposit = *market_place
                .deposits
                .lock()
                .unwrap()
                .get(&sender)
                .ok_or(GDEXError::AccountLookup)?;

            let target_in_liq = (target_deposit + target_unrealized_pnl) < target_req_collateral;

            if sender_is_target || target_in_liq {
                for (_, market) in &mut market_place.markets {
                    if let Some(futures_account) = market.borrow_mut().accounts.get(&account_key.clone()) {
                        for o in &futures_account.open_orders.clone() {
                            let cancel_request = CancelOrderRequest::new(
                                market.base_asset_id,
                                market.quote_asset_id,
                                o.side,
                                o.order_id,
                            );
                            market.place_cancel_order(&sender, &cancel_request)?;
                        }
                    }
                }
            } else {
                return Err(GDEXError::OrderRequest);
            }
        } else {
            return Err(GDEXError::MarketplaceExistence);
        };
        Ok(())
    }

    fn futures_limit_order(
        &mut self,
        sender: AccountPubKey,
        market_admin: AccountPubKey,
        request: FuturesLimitOrderRequest,
    ) -> Result<(), GDEXError> {
        if let Some(market_place) = self.market_places.get_mut(&market_admin) {
            // TODO - https://github.com/gdexorg/gdex/issues/160 - consider max orders per account, or some form of min balance increment per order
            // TODO - https://github.com/gdexorg/gdex/issues/160 - prevent users from self trading
            let request_collateral_data = Some(CondensedOrder {
                price: request.price,
                side: request.side,
                quantity: request.quantity,
                base_asset_id: request.base_asset_id,
            });
            let sender_req_collateral =
                get_account_total_req_collateral(market_place, &sender, request_collateral_data)?
                    .try_into()
                    .map_err(|_| GDEXError::Conversion)?;
            let sender_unrealized_pnl = get_account_unrealized_pnl(market_place, &sender)?;

            let sender_deposit = *market_place
                .deposits
                .lock()
                .unwrap()
                .get(&sender)
                .ok_or(GDEXError::AccountLookup)?;

            if sender_deposit + sender_unrealized_pnl < sender_req_collateral {
                return Err(GDEXError::InsufficientCollateral);
            }

            let market = market_place
                .markets
                .get_mut(&request.base_asset_id)
                .ok_or(GDEXError::MarketExistence)?;

            market.place_limit_order(&sender, &LimitOrderRequest::from(request))?;
        } else {
            return Err(GDEXError::MarketplaceExistence);
        };
        Ok(())
    }

    fn liquidate(
        &mut self,
        sender: AccountPubKey,
        market_admin: AccountPubKey,
        request: LiquidateRequest,
    ) -> Result<(), GDEXError> {
        if let Some(market_place) = self.market_places.get_mut(&market_admin) {
            // check target acct is in liquidation
            let target_account = AccountPubKey::from_bytes(&request.target).map_err(|_| GDEXError::AccountLookup)?;
            let target_req_collateral = get_account_total_req_collateral(market_place, &target_account, None)?
                .try_into()
                .map_err(|_| GDEXError::Conversion)?;
            let target_unrealized_pnl = get_account_unrealized_pnl(market_place, &target_account)?;
            let target_deposit = get_account_deposit_net_of_req_collateral(market_place, &target_account)?;

            if target_deposit + target_unrealized_pnl > target_req_collateral {
                return Err(GDEXError::CannotLiquidateTargetCollateral);
            }

            let mut target_market = market_place
                .markets
                .get_mut(&request.base_asset_id)
                .ok_or(GDEXError::MarketExistence)?;
            let futures_account = target_market
                .accounts
                .get(&target_account)
                .ok_or(GDEXError::AccountLookup)?;

            // open orders have to be closed first
            if !futures_account.open_orders.is_empty() {
                return Err(GDEXError::CannotLiquidateOpenOrders);
            }

            let target_position = futures_account.position.as_ref().ok_or(GDEXError::OrderRequest)?;
            if target_position.side != request.side || target_position.quantity < request.quantity {
                return Err(GDEXError::CannotLiquidatePosition);
            }

            // check liquidator has enough collateral to take over
            let parsed_order_side = parse_order_side(request.side)?;
            let liquidation_price = if parsed_order_side == OrderSide::Bid {
                (target_market.oracle_price as f64 * (100_f64 - target_market.liquidation_fee_percent) / 100.0) as u64
            } else {
                (target_market.oracle_price as f64 * (100_f64 + target_market.liquidation_fee_percent) / 100.0) as u64
            };

            let request_collateral_data = Some(CondensedOrder {
                price: liquidation_price,
                side: request.side,
                quantity: request.quantity,
                base_asset_id: request.base_asset_id,
            });

            let sender_req_collateral =
                get_account_total_req_collateral(market_place, &sender, request_collateral_data)?;
            let sender_unrealized_pnl = get_account_unrealized_pnl(market_place, &sender)?;

            let sender_deposit = *market_place
                .deposits
                .lock()
                .unwrap()
                .get(&sender)
                .ok_or(GDEXError::AccountLookup)?;
            if sender_deposit + sender_unrealized_pnl < sender_req_collateral as i64 {
                return Err(GDEXError::InsufficientCollateral);
            }

            // effect the fill resulting from liquidator taking over
            // TODO get it again...
            target_market = market_place
                .markets
                .get_mut(&request.base_asset_id)
                .ok_or(GDEXError::MarketExistence)?;
            let opposite_side = parse_order_side(request.side % 2 + 1)?;

            // it actually doesn't matter what the order id is,
            // there are no open orders anymore so that block is skipped entirely
            target_market.update_state_on_fill(&sender, 0, parsed_order_side, liquidation_price, request.quantity);
            target_market.update_state_on_fill(&target_account, 0, opposite_side, liquidation_price, request.quantity);
        } else {
            return Err(GDEXError::MarketplaceExistence);
        };
        Ok(())
    }

    fn cancel_order(
        &mut self,
        sender: AccountPubKey,
        market_admin: AccountPubKey,
        request: CancelOrderRequest,
    ) -> Result<(), GDEXError> {
        if let Some(market_place) = self.market_places.get_mut(&market_admin) {
            // TODO - consider max orders per account, or some form of min balance increment per order
            let market = market_place
                .markets
                .get_mut(&request.base_asset_id)
                .ok_or(GDEXError::MarketExistence)?;
            let is_owned = market
                .order_to_account
                .get(&request.order_id)
                .ok_or(GDEXError::OrderRequest)
                .unwrap()
                .eq(&sender);
            if is_owned {
                market.place_cancel_order(&sender, &request);
            }
        }
        Err(GDEXError::MarketplaceExistence)
    }

    pub fn get_marketplace_state(&self, market_admin: &AccountPubKey) -> Result<MarketplaceState, GDEXError> {
        get_marketplace_state(
            self.market_places
                .get(market_admin)
                .ok_or(GDEXError::MarketplaceExistence)?,
        )
    }

    pub fn get_account_state_by_market(
        &self,
        market_admin: &AccountPubKey,
        account: &AccountPubKey,
    ) -> Result<AccountStateByMarket, GDEXError> {
        get_account_state_by_market(
            self.market_places
                .get(market_admin)
                .ok_or(GDEXError::MarketplaceExistence)?,
            account,
        )
    }

    pub fn get_account_total_req_collateral(
        &self,
        market_admin: &AccountPubKey,
        account: &AccountPubKey,
    ) -> Result<u64, GDEXError> {
        get_account_total_req_collateral(
            self.market_places
                .get(market_admin)
                .ok_or(GDEXError::MarketplaceExistence)?,
            account,
            None,
        )
    }

    pub fn get_account_unrealized_pnl(
        &self,
        market_admin: &AccountPubKey,
        account: &AccountPubKey,
    ) -> Result<i64, GDEXError> {
        get_account_unrealized_pnl(
            self.market_places
                .get(market_admin)
                .ok_or(GDEXError::MarketplaceExistence)?,
            account,
        )
    }

    pub fn get_account_value(&self, market_admin: &AccountPubKey, account: &AccountPubKey) -> Result<i64, GDEXError> {
        let deposit = *(self
            .market_places
            .get(market_admin)
            .ok_or(GDEXError::MarketplaceExistence)?
            .deposits
            .lock()
            .unwrap()
            .get(account)
            .ok_or(GDEXError::AccountLookup)?);

        let unrealized_pnl = self.get_account_unrealized_pnl(market_admin, account)?;

        Ok(deposit + unrealized_pnl)
    }

    pub fn get_account_available_deposit(
        &self,
        market_admin: &AccountPubKey,
        account: &AccountPubKey,
    ) -> Result<i64, GDEXError> {
        get_account_deposit_net_of_req_collateral(
            self.market_places
                .get(market_admin)
                .ok_or(GDEXError::MarketplaceExistence)?,
            account,
        )
    }

    pub fn get_account_deposit(&self, market_admin: &AccountPubKey, account: &AccountPubKey) -> Result<i64, GDEXError> {
        let deposit = *(self
            .market_places
            .get(market_admin)
            .ok_or(GDEXError::MarketplaceExistence)?
            .deposits
            .lock()
            .unwrap()
            .get(account)
            .ok_or(GDEXError::AccountLookup)?);

        Ok(deposit)
    }
}

#[async_trait]
impl Controller for FuturesController {
    fn initialize(&mut self, controller_router: &ControllerRouter) {
        self.bank_controller = Arc::clone(&controller_router.bank_controller);
        self.event_manager = Arc::clone(&controller_router.event_manager);
    }

    fn initialize_controller_account(&mut self) -> Result<(), GDEXError> {
        self.bank_controller
            .lock()
            .unwrap()
            .create_account(&self.controller_account)?;
        Ok(())
    }

    fn handle_consensus_transaction(&mut self, transaction: &Transaction) -> Result<(), GDEXError> {
        let sender = transaction.get_sender()?;
        let request_type: FuturesRequestType = transaction.get_request_type()?;
        match request_type {
            FuturesRequestType::CreateMarketplace => {
                let request: CreateMarketplaceRequest = deserialize_protobuf(&transaction.request_bytes)?;
                self.create_marketplace(sender, request)?;
            }
            FuturesRequestType::CreateMarket => {
                let request: CreateMarketRequest = deserialize_protobuf(&transaction.request_bytes)?;
                self.create_market(sender, request)?;
            }
            FuturesRequestType::UpdateMarketParams => {
                // TODO - https://github.com/gdexorg/gdex/issues/161 - add market_admin verification
                let request: UpdateMarketParamsRequest = deserialize_protobuf(&transaction.request_bytes)?;
                self.update_market_params(sender, request)?;
            }
            FuturesRequestType::UpdateTime => {
                // TODO - https://github.com/gdexorg/gdex/issues/161 - add market_admin verification
                let request: UpdateTimeRequest = deserialize_protobuf(&transaction.request_bytes)?;
                self.update_time(sender, request)?;
            }
            FuturesRequestType::UpdatePrices => {
                // TODO - https://github.com/gdexorg/gdex/issues/161 - add market_admin verification
                let request: UpdatePricesRequest = deserialize_protobuf(&transaction.request_bytes)?;
                self.update_prices(sender, request)?;
            }
            FuturesRequestType::AccountDeposit => {
                let request: AccountDepositRequest = deserialize_protobuf(&transaction.request_bytes)?;
                self.account_deposit(sender, request)?;
            }
            FuturesRequestType::AccountWithdrawal => {
                let request: AccountWithdrawalRequest = deserialize_protobuf(&transaction.request_bytes)?;
                self.account_withdraw(sender, request)?;
            }
            FuturesRequestType::FuturesLimitOrder => {
                let request: FuturesLimitOrderRequest = deserialize_protobuf(&transaction.request_bytes)?;
                let market_admin =
                    AccountPubKey::from_bytes(&request.market_admin).map_err(|_| GDEXError::InvalidAddress)?;
                self.futures_limit_order(sender, market_admin, request)?;
            }
            FuturesRequestType::CancelOrder => {
                let request: CancelOrderRequest = deserialize_protobuf(&transaction.request_bytes)?;
                let market_admin =
                    AccountPubKey::from_bytes(&request.market_admin).map_err(|_| GDEXError::InvalidAddress)?;
                self.cancel_order(sender, market_admin, request)?;
            }
            FuturesRequestType::CancelAll => {
                let request: CancelAllRequest = deserialize_protobuf(&transaction.request_bytes)?;
                let market_admin =
                    AccountPubKey::from_bytes(&request.market_admin).map_err(|_| GDEXError::InvalidAddress)?;
                self.cancel_open_orders(sender, market_admin, request)?;
            }
            FuturesRequestType::Liquidate => {
                let request: LiquidateRequest = deserialize_protobuf(&transaction.request_bytes)?;
                let market_admin =
                    AccountPubKey::from_bytes(&request.market_admin).map_err(|_| GDEXError::InvalidAddress)?;
                self.liquidate(sender, market_admin, request)?;
            }
        }
        Ok(())
    }

    async fn process_end_of_block(
        _controller: Arc<Mutex<Self>>,
        _post_process_store: &PostProcessStore,
        _block_number: u64,
    ) {
    }

    fn create_catchup_state(controller: Arc<Mutex<Self>>, _block_number: u64) -> Result<Vec<u8>, GDEXError> {
        match bincode::serialize(&controller.lock().unwrap().clone()) {
            Ok(v) => Ok(v),
            Err(_) => Err(GDEXError::SerializationError),
        }
    }
}

impl EventEmitter for FuturesController {
    fn get_event_manager(&mut self) -> &mut Arc<Mutex<EventManager>> {
        &mut self.event_manager
    }
}

impl EventEmitter for FuturesMarket {
    fn get_event_manager(&mut self) -> &mut Arc<Mutex<EventManager>> {
        &mut self.event_manager
    }
}

impl OrderBookWrapper for FuturesMarket {
    // HELPER FUNCTIONS

    // GETTERS
    fn get_orderbook(&mut self) -> &mut Orderbook {
        &mut self.orderbook
    }

    fn get_pub_key_from_order_id(&self, order_id: &OrderId) -> AccountPubKey {
        self.order_to_account
            .get(order_id)
            .ok_or(GDEXError::AccountLookup)
            .unwrap()
            .clone()
    }

    // SETTERS
    fn set_order(&mut self, order_id: OrderId, account: AccountPubKey) -> Result<(), GDEXError> {
        // order id should be constantly increasing
        if self.order_to_account.contains_key(&order_id) {
            return Err(GDEXError::OrderRequest);
        }
        {
            self.order_to_account.insert(order_id, account);
            Ok(())
        }
    }

    // order check is done upstream because cross-margin calulations are needed
    // doing it here would be require a circular reference to be made between
    // FuturesMarket and the Marketplace
    fn validate_controller(
        &self,
        _account: &AccountPubKey,
        _side: OrderSide,
        _quantity: u64,
        _price: u64,
        _previous_quantity: u64,
        _previous_price: u64,
    ) -> Result<(), GDEXError> {
        Ok(())
    }

    // account FUNCTIONS

    fn update_state_on_limit_order_creation(
        &mut self,
        account: &AccountPubKey,
        order_id: u64,
        side: OrderSide,
        price: u64,
        quantity: u64,
    ) -> Result<(), GDEXError> {
        // check if accounts contains account and if not create it
        if !self.accounts.contains_key(account) {
            self.accounts.insert(account.clone(), FuturesAccount::default());
        }
        self.accounts
            .get_mut(account)
            .ok_or(GDEXError::AccountLookup)?
            .open_orders
            .push(FuturesOrder {
                order_id,
                side: side as u64,
                price,
                quantity,
            });
        Ok(())
    }

    fn update_state_on_fill(
        &mut self,
        account: &AccountPubKey,
        order_id: u64,
        side: OrderSide,
        price: u64,
        quantity: u64,
    ) -> Result<(), GDEXError> {
        if !self.accounts.contains_key(account) {
            self.accounts.insert(account.clone(), FuturesAccount::default());
        }

        // update last traded price
        self.last_traded_price = price;

        let mut futures_account = self.accounts.get_mut(account).unwrap();
        let marketplace_deposits = self.marketplace_deposits.upgrade().unwrap();
        let mut deposits_lock = marketplace_deposits.lock().unwrap();

        let account_deposit = deposits_lock.get_mut(account).ok_or(GDEXError::AccountLookup)?;

        let new_position = FuturesPosition {
            side: side as u64,
            quantity,
            average_price: price,
        };

        if let Some(old_position) = &futures_account.position {
            let resultant_position = combine_positions(old_position.clone(), new_position.clone());
            if resultant_position.is_some() && resultant_position.as_ref().unwrap().quantity > old_position.quantity {
                // when increasing position, add 1/2 to open interest (1/2 since it is summed for both users)
                self.open_interest += new_position.quantity / 2;
            } else {
                self.open_interest -= new_position.quantity / 2;
            }
            *account_deposit += compute_realized_pnl(old_position, &resultant_position, price)?;
            futures_account.position = resultant_position;
        } else {
            self.open_interest += new_position.quantity;
            futures_account.position = Some(new_position);
        }

        // update open orders
        for (counter, order) in futures_account.open_orders.iter_mut().enumerate() {
            if order.order_id == order_id {
                order.quantity -= quantity;
                if order.quantity == 0 {
                    futures_account.open_orders.remove(counter);
                }
                break;
            }
        }
        Ok(())
    }

    #[allow(clippy::collapsible_else_if)]
    fn update_state_on_update(
        &mut self,
        _account: &AccountPubKey,
        _order_id: u64,
        _side: OrderSide,
        _previous_price: u64,
        _previous_quantity: u64,
        _price: u64,
        _quantity: u64,
    ) -> Result<(), GDEXError> {
        // TODO - https://github.com/gdexorg/gdex/issues/163 - implement update
        Err(GDEXError::InvalidRequestTypeError)
    }

    fn update_state_on_cancel(
        &mut self,
        account: &AccountPubKey,
        order_id: u64,
        _side: OrderSide,
        _price: u64,
        _quantity: u64,
    ) -> Result<(), GDEXError> {
<<<<<<< HEAD
        self.order_to_account.remove(&order_id);
        let futures_account = self.accounts.get_mut(account).ok_or(GDEXError::AccountLookup)?;
        futures_account.open_orders.retain(|o| o.order_id != order_id);
        Ok(())
=======
        // TODO - https://github.com/gdexorg/gdex/issues/163 - implement cancel
        Err(GDEXError::InvalidRequestTypeError)
>>>>>>> c82e081b
    }

    // event emitters

    fn emit_order_new_event(&mut self, account: &AccountPubKey, order_id: u64, side: u64, price: u64, quantity: u64) {
        self.emit_event(&FuturesOrderNewEvent::new(account, order_id, side, price, quantity));
    }

    fn emit_order_partial_fill_event(
        &mut self,
        account: &AccountPubKey,
        order_id: u64,
        side: u64,
        price: u64,
        quantity: u64,
    ) {
        self.emit_event(&FuturesOrderFillEvent::new(account, order_id, side, price, quantity));
    }

    fn emit_order_fill_event(&mut self, account: &AccountPubKey, order_id: u64, side: u64, price: u64, quantity: u64) {
        self.emit_event(&FuturesOrderPartialFillEvent::new(
            account, order_id, side, price, quantity,
        ));
    }

    fn emit_order_update_event(
        &mut self,
        account: &AccountPubKey,
        order_id: u64,
        side: u64,
        price: u64,
        quantity: u64,
    ) {
        self.emit_event(&FuturesOrderUpdateEvent::new(account, order_id, side, price, quantity));
    }

    fn emit_order_cancel_event(&mut self, account: &AccountPubKey, order_id: u64) {
        self.emit_event(&FuturesOrderCancelEvent::new(account, order_id));
    }
}

#[cfg(test)]
pub mod futures_tests {
    use super::*;

    #[test]
    fn create_futures_catchup_state_default() {
        let futures_controller = Arc::new(Mutex::new(FuturesController::default()));
        let catchup_state = FuturesController::create_catchup_state(futures_controller, 0);
        assert!(catchup_state.is_ok());
        let catchup_state = catchup_state.unwrap();
        println!("Catchup state is {} bytes", catchup_state.len());

        match bincode::deserialize(&catchup_state) {
            Ok(FuturesController { bank_controller, .. }) => {
                assert_eq!(bank_controller.lock().unwrap().get_num_assets(), 0);
            }
            Err(_) => panic!("deserializing catchup_state_default failed"),
        }
    }
}<|MERGE_RESOLUTION|>--- conflicted
+++ resolved
@@ -8,11 +8,6 @@
 use crate::router::ControllerRouter;
 use crate::spot::proto::*;
 use crate::utils::engine::order_book::{OrderBookWrapper, OrderId, Orderbook};
-<<<<<<< HEAD
-
-// TODO - include continuous OI calculation for FuturesMarket
-=======
->>>>>>> c82e081b
 
 // gdex
 use gdex_types::{
@@ -129,11 +124,8 @@
                     order_to_account: HashMap::new(),
                     orderbook: Orderbook::new(request.base_asset_id, market_place.quote_asset_id),
                     marketplace_deposits: Arc::downgrade(&market_place.deposits),
-<<<<<<< HEAD
                     liquidation_fee_percent: 1_f64,
-=======
                     event_manager: Arc::clone(&self.event_manager),
->>>>>>> c82e081b
                 },
             );
         } else {
@@ -793,15 +785,11 @@
         _price: u64,
         _quantity: u64,
     ) -> Result<(), GDEXError> {
-<<<<<<< HEAD
+        // TODO - https://github.com/gdexorg/gdex/issues/163 - implement cancel
         self.order_to_account.remove(&order_id);
         let futures_account = self.accounts.get_mut(account).ok_or(GDEXError::AccountLookup)?;
         futures_account.open_orders.retain(|o| o.order_id != order_id);
         Ok(())
-=======
-        // TODO - https://github.com/gdexorg/gdex/issues/163 - implement cancel
-        Err(GDEXError::InvalidRequestTypeError)
->>>>>>> c82e081b
     }
 
     // event emitters
