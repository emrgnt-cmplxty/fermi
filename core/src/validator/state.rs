//! Copyright (c) 2022, Mysten Labs, Inc.
//! Copyright (c) 2022, BTI
//! SPDX-License-Identifier: Apache-2.0
//! This file is largely inspired by https://github.com/MystenLabs/sui/blob/main/crates/sui-core/src/authority.rs, commit #e91604e0863c86c77ea1def8d9bd116127bee0bcuse super::state::ValidatorState;
use super::genesis_state::ValidatorGenesisState;
use arc_swap::ArcSwap;
use async_trait::async_trait;
use gdex_controller::master::MasterController;
use gdex_types::transaction::Transaction;
use gdex_types::{
    account::ValidatorKeyPair,
    block::{Block, BlockDigest, BlockNumber},
    committee::{Committee, ValidatorName},
    error::GDEXError,
    transaction::{SignedTransaction, TransactionDigest},
};
use mysten_store::{
    reopen,
    rocks::{open_cf, DBMap},
    Store,
};
use narwhal_consensus::ConsensusOutput;
use narwhal_crypto::Hash;
use narwhal_executor::{ExecutionIndices, ExecutionState};
use narwhal_types::SequenceNumber;
use std::{
    collections::HashMap,
    path::PathBuf,
    pin::Pin,
    sync::{
        atomic::{AtomicBool, AtomicU64, Ordering},
        Arc, Mutex,
    },
};
use tracing::{info, trace};
/// Tracks recently submitted transactions to implement transaction gating
pub struct ValidatorStore {
    /// The transaction map tracks recently submitted transactions
    transaction_cache: Mutex<HashMap<TransactionDigest, Option<BlockDigest>>>,
    block_digest_cache: Mutex<HashMap<BlockDigest, SequenceNumber>>,
    // garbage collection depth
    gc_depth: u64,
<<<<<<< HEAD
    pub block_store: Store<BlockNumber, Block>,
    pub block_number: AtomicU64,
}

impl ValidatorStore {
    const BLOCKS_CF: &'static str = "blocks";

    pub fn reopen<Path: AsRef<std::path::Path>>(store_path: Path) -> Self {
        let rocksdb = open_cf(store_path, None, &[Self::BLOCKS_CF]).expect("Cannot open database");

        let block_map = reopen!(&rocksdb,
            Self::BLOCKS_CF;<SequenceNumber, Block>
        );

        let block_store = Store::new(block_map);
=======

    // TODO consider making this private and injected
    pub transaction_store: Store<SequenceNumber, Vec<SerializedTransaction>>,
    pub sequence_store: Store<SequenceNumber, CertificateDigest>,

    // singleton store that keeps only the most recent block info at key 0
    pub last_sequence_store: Store<u64, (SequenceNumber, CertificateDigest)>,
}

impl ValidatorStore {
    const TRANSACTIONS_CF: &'static str = "transactions";
    const SEQUENCE_CF: &'static str = "sequence";
    const LAST_SEQUENCE_CF: &'static str = "last_sequence";

    pub fn reopen<Path: AsRef<std::path::Path>>(store_path: Path) -> Self {
        let rocksdb = open_cf(
            store_path,
            None,
            &[Self::TRANSACTIONS_CF, Self::SEQUENCE_CF, Self::LAST_SEQUENCE_CF],
        )
        .expect("Cannot open database");

        let (transactions_map, sequence_map, last_sequence_map) = reopen!(&rocksdb,
            Self::TRANSACTIONS_CF;<SequenceNumber, Vec<SerializedTransaction>>,
            Self::SEQUENCE_CF;<SequenceNumber, CertificateDigest>,
            Self::LAST_SEQUENCE_CF;<u64, (SequenceNumber, CertificateDigest)>
        );

        let transaction_store = Store::new(transactions_map);
        let sequence_store = Store::new(sequence_map);
        let last_sequence_store = Store::new(last_sequence_map);
>>>>>>> 052d5c4f

        Self {
            transaction_cache: Mutex::new(HashMap::new()),
            block_digest_cache: Mutex::new(HashMap::new()),
            gc_depth: 50,
<<<<<<< HEAD
            block_store,
            block_number: AtomicU64::new(0),
=======
            transaction_store,
            sequence_store,
            last_sequence_store,
>>>>>>> 052d5c4f
        }
    }

    pub fn contains_transaction(&self, transaction: &Transaction) -> bool {
        let transaction_digest = transaction.digest();
        return self.transaction_cache.lock().unwrap().contains_key(&transaction_digest);
    }

    pub fn contains_block_digest(&self, certificate_digest: &BlockDigest) -> bool {
        return self.block_digest_cache.lock().unwrap().contains_key(certificate_digest);
    }

    pub fn insert_unconfirmed_transaction(&self, transaction: &Transaction) {
        let transaction_digest = transaction.digest();
        self.transaction_cache.lock().unwrap().insert(
            transaction_digest,
            None, // Insert with dummy certificate, which will later be overwritten
        );
    }

    pub fn insert_confirmed_transaction(&self, transaction: &Transaction, consensus_output: &ConsensusOutput) {
        let transaction_digest = transaction.digest();
        let certificate_digest = consensus_output.certificate.digest();
        let mut locked_block_digest_cache = self.block_digest_cache.lock().unwrap();
        let max_seq_num_so_far = locked_block_digest_cache.values().max();

        let _is_new_seq_num =
            max_seq_num_so_far.is_none() || consensus_output.consensus_index > *max_seq_num_so_far.unwrap();

        self.transaction_cache
            .lock()
            .unwrap()
            .insert(transaction_digest, Some(certificate_digest));
        locked_block_digest_cache.insert(certificate_digest, consensus_output.consensus_index);
    }

    pub async fn write_latest_block(&self, block: Block) {
        // TODO - is there a way to acquire a mutable reference to the block-number without demanding &mut self? 
        // this would allow us to avoid separate commands to load and add to the counter
        let block_number = self.block_number.load(std::sync::atomic::Ordering::SeqCst);
        // write-out the block transactions to the validator store
        self.block_store.write(block_number, block).await;
        // update the block number
        self.block_number.fetch_add(1, std::sync::atomic::Ordering::SeqCst);
    }

    pub fn prune(&self) {
        let mut locked_block_digest_cache = self.block_digest_cache.lock().unwrap();
        if locked_block_digest_cache.len() > self.gc_depth as usize {
            let mut threshold = locked_block_digest_cache.values().max().unwrap() - self.gc_depth;
            locked_block_digest_cache.retain(|_k, v| v > &mut threshold);
            self.transaction_cache
                .lock()
                .unwrap()
                .retain(|_k, v| v.is_none() || locked_block_digest_cache.contains_key(&v.unwrap()));
        }
    }
}

impl Default for ValidatorStore {
    fn default() -> Self {
        let store_path = tempfile::tempdir()
            .expect("Failed to open temporary directory")
            .into_path();
        Self::reopen(store_path)
    }
}

pub type StableSyncValidatorSigner = Pin<Arc<ValidatorKeyPair>>;

/// Encapsulates all state of the necessary state for a validator
/// drives execution of transactions and ensures safety
pub struct ValidatorState {
    // Fixed size, static, identity of the validator
    /// The name of this validator.
    pub name: ValidatorName,
    /// The signature key of the validator.
    pub secret: StableSyncValidatorSigner,
    /// A global lock to halt all transaction/cert processing.
    halted: AtomicBool,
    // Epoch related information.
    /// Committee of this GDEX instance.
    pub committee: ArcSwap<Committee>,
    /// NodeConfig for this node
    /// Controller of various blockchain modules
    pub master_controller: MasterController,
    // A map of transactions which have been seen
    pub validator_store: ValidatorStore,
}

impl ValidatorState {
    // TODO: This function takes both committee and genesis as parameter.
    // Technically genesis already contains committee information. Could consider merging them.
    pub fn new(
        name: ValidatorName,
        secret: StableSyncValidatorSigner,
        genesis: &ValidatorGenesisState,
        store_db_path: &PathBuf,
    ) -> Self {
        ValidatorState {
            name,
            secret,
            halted: AtomicBool::new(false),
            committee: ArcSwap::from(Arc::new(genesis.committee().unwrap())),
            master_controller: genesis.master_controller().clone(),
            validator_store: ValidatorStore::reopen(store_db_path),
        }
    }

    pub fn halt_validator(&self) {
        self.halted.store(true, Ordering::Relaxed);
    }

    pub fn unhalt_validator(&self) {
        self.halted.store(false, Ordering::Relaxed);
    }
}

impl ValidatorState {
    /// Initiate a new transaction.
    pub fn handle_pre_consensus_transaction(&self, transaction: &SignedTransaction) -> Result<(), GDEXError> {
        trace!("Handling a new pre-consensus transaction with the ValidatorState",);
        self.validator_store
            .insert_unconfirmed_transaction(transaction.get_transaction_payload());
        Ok(())
    }
}

#[async_trait]
impl ExecutionState for ValidatorState {
    type Transaction = SignedTransaction;
    type Error = GDEXError;
    type Outcome = (ConsensusOutput, ExecutionIndices);

    async fn handle_consensus_transaction(
        &self,
        consensus_output: &narwhal_consensus::ConsensusOutput,
        execution_indices: ExecutionIndices,
        signed_transaction: Self::Transaction,
    ) -> Result<Self::Outcome, Self::Error> {
        self.validator_store
            .insert_confirmed_transaction(signed_transaction.get_transaction_payload(), consensus_output);

        Ok((consensus_output.clone(), execution_indices))
    }

    fn ask_consensus_write_lock(&self) -> bool {
        info!("Asking consensus write lock");
        true
    }

    fn release_consensus_write_lock(&self) {
        info!("releasing consensus write lock");
    }

    async fn load_execution_indices(&self) -> Result<ExecutionIndices, Self::Error> {
        Ok(ExecutionIndices::default())
    }
}

#[cfg(test)]
mod test_validator_state {
    use super::*;
    use crate::{builder::genesis_state::GenesisStateBuilder, genesis_ceremony::VALIDATOR_FUNDING_AMOUNT};
    use gdex_types::{
        account::ValidatorPubKeyBytes,
        crypto::{get_key_pair_from_rng, KeypairTraits, Signer},
        node::ValidatorInfo,
        order_book::OrderSide,
        transaction::{
            create_asset_creation_transaction, create_orderbook_creation_transaction, create_payment_transaction,
            create_place_limit_order_transaction, SignedTransaction,
        },
        utils,
    };
    use narwhal_consensus::ConsensusOutput;
    use narwhal_crypto::{generate_production_keypair, Hash, KeyPair, DIGEST_LEN};
    use narwhal_executor::ExecutionIndices;
    use narwhal_types::{Certificate, Header};

    #[tokio::test]
    pub async fn single_node_init() {
        let master_controller = MasterController::default();

        let key: ValidatorKeyPair = get_key_pair_from_rng(&mut rand::rngs::OsRng).1;
        let public_key = ValidatorPubKeyBytes::from(key.public());
        let secret = Arc::pin(key);

        let validator = ValidatorInfo {
            name: "0".into(),
            public_key: public_key.clone(),
            stake: VALIDATOR_FUNDING_AMOUNT,
            delegation: 0,
            network_address: utils::new_network_address(),
            narwhal_primary_to_primary: utils::new_network_address(),
            narwhal_worker_to_primary: utils::new_network_address(),
            narwhal_primary_to_worker: utils::new_network_address(),
            narwhal_worker_to_worker: utils::new_network_address(),
            narwhal_consensus_address: utils::new_network_address(),
        };

        let builder = GenesisStateBuilder::new()
            .set_master_controller(master_controller)
            .add_validator(validator);

        let genesis = builder.build();
        let store_path = tempfile::tempdir()
            .expect("Failed to open temporary directory")
            .into_path();
        let validator = ValidatorState::new(public_key, secret, &genesis, &store_path);

        validator.halt_validator();
        validator.unhalt_validator();
    }

    fn create_test_validator() -> ValidatorState {
        let master_controller = MasterController::default();

        let key: ValidatorKeyPair = get_key_pair_from_rng(&mut rand::rngs::OsRng).1;
        let public_key = ValidatorPubKeyBytes::from(key.public());
        let secret = Arc::pin(key);

        let validator = ValidatorInfo {
            name: "0".into(),
            public_key: public_key.clone(),
            stake: VALIDATOR_FUNDING_AMOUNT,
            delegation: 0,
            network_address: utils::new_network_address(),
            narwhal_primary_to_primary: utils::new_network_address(),
            narwhal_worker_to_primary: utils::new_network_address(),
            narwhal_primary_to_worker: utils::new_network_address(),
            narwhal_worker_to_worker: utils::new_network_address(),
            narwhal_consensus_address: utils::new_network_address(),
        };

        let builder = GenesisStateBuilder::new()
            .set_master_controller(master_controller)
            .add_validator(validator);

        let genesis = builder.build();
        let store_path = tempfile::tempdir()
            .expect("Failed to open temporary directory")
            .into_path();
        let validator = ValidatorState::new(public_key, secret, &genesis, &store_path);

        validator
    }

    fn create_test_execution_indices() -> ExecutionIndices {
        ExecutionIndices {
            next_certificate_index: 1,
            next_batch_index: 1,
            next_transaction_index: 1,
        }
    }

    fn create_test_consensus_output() -> ConsensusOutput {
        let dummy_header = Header::default();
        let dummy_certificate = Certificate {
            header: dummy_header,
            votes: Vec::new(),
        };
        ConsensusOutput {
            certificate: dummy_certificate,
            consensus_index: 1,
        }
    }

    #[tokio::test]
    pub async fn process_create_asset_txn() {
        let validator: ValidatorState = create_test_validator();
        let dummy_consensus_output = create_test_consensus_output();
        let dummy_execution_indices = create_test_execution_indices();

        // create asset transaction
        let sender_kp = generate_production_keypair::<KeyPair>();
        let recent_block_hash = BlockDigest::new([0; DIGEST_LEN]);
        let create_asset_txn = create_asset_creation_transaction(&sender_kp, recent_block_hash);
        let signed_digest = sender_kp.sign(&create_asset_txn.digest().get_array()[..]);
        let signed_create_asset_txn =
            SignedTransaction::new(sender_kp.public().clone(), create_asset_txn, signed_digest);

        validator
            .handle_consensus_transaction(
                &dummy_consensus_output,
                dummy_execution_indices.clone(),
                signed_create_asset_txn,
            )
            .await
            .unwrap();
    }

    #[tokio::test]
    pub async fn process_payment_txn() {
        let validator: ValidatorState = create_test_validator();
        let dummy_consensus_output = create_test_consensus_output();
        let dummy_execution_indices = create_test_execution_indices();

        // create asset transaction
        let sender_kp = generate_production_keypair::<KeyPair>();
        let recent_block_hash = BlockDigest::new([0; DIGEST_LEN]);
        let create_asset_txn = create_asset_creation_transaction(&sender_kp, recent_block_hash);
        let signed_digest = sender_kp.sign(&create_asset_txn.digest().get_array()[..]);
        let signed_create_asset_txn =
            SignedTransaction::new(sender_kp.public().clone(), create_asset_txn, signed_digest);

        validator
            .handle_consensus_transaction(
                &dummy_consensus_output,
                dummy_execution_indices.clone(),
                signed_create_asset_txn,
            )
            .await
            .unwrap();

        // create payment transaction
        const TEST_ASSET_ID: u64 = 0;
        const TEST_AMOUNT: u64 = 1000000;
        let receiver_kp = generate_production_keypair::<KeyPair>();
        let payment_txn =
            create_payment_transaction(&sender_kp, &receiver_kp, TEST_ASSET_ID, TEST_AMOUNT, recent_block_hash);
        let signed_digest = sender_kp.sign(&payment_txn.digest().get_array()[..]);
        let signed_payment_txn = SignedTransaction::new(sender_kp.public().clone(), payment_txn, signed_digest);

        validator
            .handle_consensus_transaction(
                &dummy_consensus_output,
                dummy_execution_indices.clone(),
                signed_payment_txn,
            )
            .await
            .unwrap();
    }

    #[tokio::test]
    pub async fn process_create_orderbook_transaction() {
        let validator: ValidatorState = create_test_validator();
        let dummy_consensus_output = create_test_consensus_output();
        let dummy_execution_indices = create_test_execution_indices();

        // create asset transaction
        let sender_kp = generate_production_keypair::<KeyPair>();
        let recent_block_hash = BlockDigest::new([0; DIGEST_LEN]);
        let create_asset_txn = create_asset_creation_transaction(&sender_kp, recent_block_hash);
        let signed_digest = sender_kp.sign(&create_asset_txn.digest().get_array()[..]);
        let signed_create_asset_txn =
            SignedTransaction::new(sender_kp.public().clone(), create_asset_txn, signed_digest);

        for _ in 0..5 {
            validator
                .handle_consensus_transaction(
                    &dummy_consensus_output,
                    dummy_execution_indices.clone(),
                    signed_create_asset_txn.clone(),
                )
                .await
                .unwrap();
        }

        // create orderbook transaction
        const TEST_BASE_ASSET_ID: u64 = 1;
        const TEST_QUOTE_ASSET_ID: u64 = 2;
        let sender_kp = generate_production_keypair::<KeyPair>();
        let recent_block_hash = BlockDigest::new([0; DIGEST_LEN]);
        let create_orderbook_txn = create_orderbook_creation_transaction(
            &sender_kp,
            TEST_BASE_ASSET_ID,
            TEST_QUOTE_ASSET_ID,
            recent_block_hash,
        );
        let signed_digest = sender_kp.sign(&create_orderbook_txn.digest().get_array()[..]);
        let signed_create_asset_txn =
            SignedTransaction::new(sender_kp.public().clone(), create_orderbook_txn, signed_digest);

        validator
            .handle_consensus_transaction(
                &dummy_consensus_output,
                dummy_execution_indices.clone(),
                signed_create_asset_txn,
            )
            .await
            .unwrap();
    }

    #[tokio::test]
    pub async fn process_place_limit_order_transaction() {
        let validator: ValidatorState = create_test_validator();
        let dummy_consensus_output = create_test_consensus_output();
        let dummy_execution_indices = create_test_execution_indices();

        // create asset transaction
        let sender_kp = generate_production_keypair::<KeyPair>();
        let recent_block_hash = BlockDigest::new([0; DIGEST_LEN]);
        let create_asset_txn = create_asset_creation_transaction(&sender_kp, recent_block_hash);
        let signed_digest = sender_kp.sign(&create_asset_txn.digest().get_array()[..]);
        let signed_create_asset_txn =
            SignedTransaction::new(sender_kp.public().clone(), create_asset_txn, signed_digest);

        for _ in 0..5 {
            validator
                .handle_consensus_transaction(
                    &dummy_consensus_output,
                    dummy_execution_indices.clone(),
                    signed_create_asset_txn.clone(),
                )
                .await
                .unwrap();
        }

        // create orderbook transaction
        const TEST_BASE_ASSET_ID: u64 = 1;
        const TEST_QUOTE_ASSET_ID: u64 = 2;
        let recent_block_hash = BlockDigest::new([0; DIGEST_LEN]);
        let create_orderbook_txn = create_orderbook_creation_transaction(
            &sender_kp,
            TEST_BASE_ASSET_ID,
            TEST_QUOTE_ASSET_ID,
            recent_block_hash,
        );
        let signed_digest = sender_kp.sign(&create_orderbook_txn.digest().get_array()[..]);
        let signed_create_asset_txn =
            SignedTransaction::new(sender_kp.public().clone(), create_orderbook_txn, signed_digest);

        validator
            .handle_consensus_transaction(
                &dummy_consensus_output,
                dummy_execution_indices.clone(),
                signed_create_asset_txn,
            )
            .await
            .unwrap();

        const TEST_PRICE: u64 = 100;
        const TEST_QUANTITY: u64 = 100;
        let place_limit_order_txn = create_place_limit_order_transaction(
            &sender_kp,
            TEST_BASE_ASSET_ID,
            TEST_QUOTE_ASSET_ID,
            OrderSide::Bid,
            TEST_PRICE,
            TEST_QUANTITY,
            recent_block_hash,
        );
        let signed_digest = sender_kp.sign(&place_limit_order_txn.digest().get_array()[..]);
        let signed_place_limit_order_txn =
            SignedTransaction::new(sender_kp.public().clone(), place_limit_order_txn, signed_digest);

        validator
            .handle_consensus_transaction(
                &dummy_consensus_output,
                dummy_execution_indices.clone(),
                signed_place_limit_order_txn,
            )
            .await
            .unwrap();
    }
}<|MERGE_RESOLUTION|>--- conflicted
+++ resolved
@@ -22,7 +22,6 @@
 use narwhal_consensus::ConsensusOutput;
 use narwhal_crypto::Hash;
 use narwhal_executor::{ExecutionIndices, ExecutionState};
-use narwhal_types::SequenceNumber;
 use std::{
     collections::HashMap,
     path::PathBuf,
@@ -37,71 +36,37 @@
 pub struct ValidatorStore {
     /// The transaction map tracks recently submitted transactions
     transaction_cache: Mutex<HashMap<TransactionDigest, Option<BlockDigest>>>,
-    block_digest_cache: Mutex<HashMap<BlockDigest, SequenceNumber>>,
+    block_digest_cache: Mutex<HashMap<BlockDigest, BlockNumber>>,
     // garbage collection depth
     gc_depth: u64,
-<<<<<<< HEAD
     pub block_store: Store<BlockNumber, Block>,
     pub block_number: AtomicU64,
+    // singleton store that keeps only the most recent block info at key 0
+    pub last_block_store: Store<u64, Block>,
 }
 
 impl ValidatorStore {
     const BLOCKS_CF: &'static str = "blocks";
+    const LAST_SEQUENCE_CF: &'static str = "last_sequence";
 
     pub fn reopen<Path: AsRef<std::path::Path>>(store_path: Path) -> Self {
-        let rocksdb = open_cf(store_path, None, &[Self::BLOCKS_CF]).expect("Cannot open database");
-
-        let block_map = reopen!(&rocksdb,
-            Self::BLOCKS_CF;<SequenceNumber, Block>
+        let rocksdb = open_cf(store_path, None, &[Self::BLOCKS_CF, Self::LAST_SEQUENCE_CF]).expect("Cannot open database");
+
+        let (block_map, last_sequence_map) = reopen!(&rocksdb,
+            Self::BLOCKS_CF;<BlockNumber, Block>,
+            Self::LAST_SEQUENCE_CF;<u64, Block>
         );
 
         let block_store = Store::new(block_map);
-=======
-
-    // TODO consider making this private and injected
-    pub transaction_store: Store<SequenceNumber, Vec<SerializedTransaction>>,
-    pub sequence_store: Store<SequenceNumber, CertificateDigest>,
-
-    // singleton store that keeps only the most recent block info at key 0
-    pub last_sequence_store: Store<u64, (SequenceNumber, CertificateDigest)>,
-}
-
-impl ValidatorStore {
-    const TRANSACTIONS_CF: &'static str = "transactions";
-    const SEQUENCE_CF: &'static str = "sequence";
-    const LAST_SEQUENCE_CF: &'static str = "last_sequence";
-
-    pub fn reopen<Path: AsRef<std::path::Path>>(store_path: Path) -> Self {
-        let rocksdb = open_cf(
-            store_path,
-            None,
-            &[Self::TRANSACTIONS_CF, Self::SEQUENCE_CF, Self::LAST_SEQUENCE_CF],
-        )
-        .expect("Cannot open database");
-
-        let (transactions_map, sequence_map, last_sequence_map) = reopen!(&rocksdb,
-            Self::TRANSACTIONS_CF;<SequenceNumber, Vec<SerializedTransaction>>,
-            Self::SEQUENCE_CF;<SequenceNumber, CertificateDigest>,
-            Self::LAST_SEQUENCE_CF;<u64, (SequenceNumber, CertificateDigest)>
-        );
-
-        let transaction_store = Store::new(transactions_map);
-        let sequence_store = Store::new(sequence_map);
-        let last_sequence_store = Store::new(last_sequence_map);
->>>>>>> 052d5c4f
+        let last_block_store = Store::new(last_sequence_map);
 
         Self {
             transaction_cache: Mutex::new(HashMap::new()),
             block_digest_cache: Mutex::new(HashMap::new()),
             gc_depth: 50,
-<<<<<<< HEAD
             block_store,
             block_number: AtomicU64::new(0),
-=======
-            transaction_store,
-            sequence_store,
-            last_sequence_store,
->>>>>>> 052d5c4f
+            last_block_store: last_block_store,
         }
     }
 
@@ -143,9 +108,12 @@
         // this would allow us to avoid separate commands to load and add to the counter
         let block_number = self.block_number.load(std::sync::atomic::Ordering::SeqCst);
         // write-out the block transactions to the validator store
-        self.block_store.write(block_number, block).await;
+        self.block_store.write(block_number, block.clone()).await;
+        // write-out the last block to the block store
+        self.last_block_store.write(0, block).await;
         // update the block number
         self.block_number.fetch_add(1, std::sync::atomic::Ordering::SeqCst);
+
     }
 
     pub fn prune(&self) {
@@ -242,8 +210,10 @@
         execution_indices: ExecutionIndices,
         signed_transaction: Self::Transaction,
     ) -> Result<Self::Outcome, Self::Error> {
+        let transaction = signed_transaction.get_transaction_payload();
+
         self.validator_store
-            .insert_confirmed_transaction(signed_transaction.get_transaction_payload(), consensus_output);
+            .insert_confirmed_transaction(transaction, consensus_output);
 
         Ok((consensus_output.clone(), execution_indices))
     }
