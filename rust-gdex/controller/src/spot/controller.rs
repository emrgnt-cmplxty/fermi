--- conflicted
+++ resolved
@@ -25,13 +25,8 @@
     crypto::ToFromBytes,
     error::GDEXError,
     order_book::{OrderSide, OrderbookDepth},
-<<<<<<< HEAD
     store::PostProcessStore,
-    transaction::{deserialize_protobuf, parse_request_type, RequestType, Transaction},
-=======
-    store::ProcessBlockStore,
-    transaction::{deserialize_protobuf, Transaction},
->>>>>>> f579f7d8
+    transaction::{deserialize_protobuf, Transaction}
 };
 
 // external
