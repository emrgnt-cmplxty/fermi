//! consensus controller contains all relevant consensus params
//! Copyright (c) 2022, BTI
//! SPDX-License-Identifier: Apache-2.0

// IMPORTS

// crate
use crate::controller::Controller;
use crate::event_manager::{EventEmitter, EventManager};
use crate::router::ControllerRouter;

// gdex
use gdex_types::{
    account::AccountPubKey, crypto::ToFromBytes, error::GDEXError, store::PostProcessStore, transaction::Transaction,
};

// mysten

// external
use async_trait::async_trait;
use serde::{Deserialize, Serialize};
use std::sync::{Arc, Mutex};
use std::time::Duration;

// CONSTANTS

pub const CONSENSUS_CONTROLLER_ACCOUNT_PUBKEY: &[u8] = b"CONSENSUSCONTROLLERAAAAAAAAAAAAA";

const DEFAULT_BATCH_SIZE: usize = 500_000;
const DEFAULT_MAX_DELAY_MILLIS: u64 = 200; // .2 sec

// INTERFACE

#[derive(Clone, Debug, Serialize, Deserialize)]
pub struct ConsensusController {
    // controller state
    controller_account: AccountPubKey,
    pub batch_size: usize,
    pub max_batch_delay: Duration,
    // shared
    event_manager: Arc<Mutex<EventManager>>,
}

impl Default for ConsensusController {
    fn default() -> Self {
        Self {
            controller_account: AccountPubKey::from_bytes(CONSENSUS_CONTROLLER_ACCOUNT_PUBKEY).unwrap(),
            batch_size: DEFAULT_BATCH_SIZE,
            max_batch_delay: Duration::from_millis(DEFAULT_MAX_DELAY_MILLIS),
            // shared state
            event_manager: Arc::new(Mutex::new(EventManager::new())), // TEMPORARY
        }
    }
}

#[async_trait]
impl Controller for ConsensusController {
    fn initialize(&mut self, controller_router: &ControllerRouter) {
        self.event_manager = Arc::clone(&controller_router.event_manager);
    }

    fn initialize_controller_account(&mut self) -> Result<(), GDEXError> {
        Ok(())
    }

    fn handle_consensus_transaction(&mut self, _transaction: &Transaction) -> Result<(), GDEXError> {
        Err(GDEXError::InvalidRequestTypeError)
    }

    async fn process_end_of_block(
        _controller: Arc<Mutex<Self>>,
        _post_process_store: &PostProcessStore,
        _block_number: u64,
    ) {
    }
<<<<<<< HEAD

    fn create_catchup_state(controller: Arc<Mutex<Self>>, _block_number: u64) -> Result<Vec<u8>, GDEXError> {
        match bincode::serialize(&controller.lock().unwrap().clone()) {
            Ok(v) => Ok(v),
            Err(_) => Err(GDEXError::SerializationError),
        }
    }
}

#[cfg(test)]
pub mod consensus_tests {
    use super::*;

    #[test]
    fn create_consensus_catchup_state_default() {
        let consensus_controller = Arc::new(Mutex::new(ConsensusController::default()));
        let catchup_state = ConsensusController::create_catchup_state(consensus_controller, 0);
        assert!(catchup_state.is_ok());
        let catchup_state = catchup_state.unwrap();
        println!("Catchup state is {} bytes", catchup_state.len());

        match bincode::deserialize(&catchup_state) {
            Ok(ConsensusController { batch_size, .. }) => {
                assert_eq!(batch_size, DEFAULT_BATCH_SIZE);
            }
            Err(_) => panic!("deserializing catchup_state_default failed"),
        }
=======
}

impl EventEmitter for ConsensusController {
    fn get_event_manager(&mut self) -> &mut Arc<Mutex<EventManager>> {
        &mut self.event_manager
>>>>>>> c9b06830
    }
}<|MERGE_RESOLUTION|>--- conflicted
+++ resolved
@@ -73,7 +73,6 @@
         _block_number: u64,
     ) {
     }
-<<<<<<< HEAD
 
     fn create_catchup_state(controller: Arc<Mutex<Self>>, _block_number: u64) -> Result<Vec<u8>, GDEXError> {
         match bincode::serialize(&controller.lock().unwrap().clone()) {
@@ -101,12 +100,11 @@
             }
             Err(_) => panic!("deserializing catchup_state_default failed"),
         }
-=======
+    }
 }
 
 impl EventEmitter for ConsensusController {
     fn get_event_manager(&mut self) -> &mut Arc<Mutex<EventManager>> {
         &mut self.event_manager
->>>>>>> c9b06830
     }
 }