[package]
name = "gdex-node"
version = "0.1.0"
authors = []
edition = "2021"

[dependencies]
anyhow = { version = "1.0.58", features = ["backtrace"] }
clap = "2.34"
futures = "0.3.21"
multiaddr = "0.14.0"
<<<<<<< HEAD
tokio = { version = "1.20.1", features = ["full", "tracing", "test-util", "macros", "rt-multi-thread"] }
tonic = "0.7"
prost = "0.10"
gdex-types = { path = "../types" }
=======
tokio = { version = "1.20.1", features = ["full", "tracing", "test-util"] }
tonic = "0.7"
prost = "0.10"
hex = "0.4.3"
>>>>>>> 7c99eff6
tracing = "0.1.36"

# mysten crates
telemetry-subscribers = { git = "https://github.com/MystenLabs/mysten-infra", rev = "8d090689be14078f2ca41c356e7bbc0af21f73ab" }
narwhal-types = { git = "https://github.com/MystenLabs/narwhal", rev = "e54611ee0387735b1963eecfc4fdc120ee8ac509", package = "types" }
narwhal-crypto = { git = "https://github.com/MystenLabs/narwhal", rev = "e54611ee0387735b1963eecfc4fdc120ee8ac509", package = "crypto", features=["copy_key"]}

# local crates
gdex-core = { path = "../core" }
<<<<<<< HEAD
tempfile = "3.3.0"
hex = "0.4.3"
gdex-cli = { path = "../cli" }
gdex-controller = { path = "../controller" }

[build-dependencies]
tonic-build = "0.7"

[[bin]]
name = "faucet-server"
path = "src/faucet_server.rs"

[[bin]]
name = "relay-pinger"
path = "src/relay_pinger.rs"
=======
gdex-types = { path = "../types" }

[[bin]]
name = "faucet-server"
path = "src/faucet_server.rs"
>>>>>>> 7c99eff6
<|MERGE_RESOLUTION|>--- conflicted
+++ resolved
@@ -9,17 +9,10 @@
 clap = "2.34"
 futures = "0.3.21"
 multiaddr = "0.14.0"
-<<<<<<< HEAD
-tokio = { version = "1.20.1", features = ["full", "tracing", "test-util", "macros", "rt-multi-thread"] }
-tonic = "0.7"
-prost = "0.10"
-gdex-types = { path = "../types" }
-=======
 tokio = { version = "1.20.1", features = ["full", "tracing", "test-util"] }
 tonic = "0.7"
 prost = "0.10"
 hex = "0.4.3"
->>>>>>> 7c99eff6
 tracing = "0.1.36"
 
 # mysten crates
@@ -29,26 +22,8 @@
 
 # local crates
 gdex-core = { path = "../core" }
-<<<<<<< HEAD
-tempfile = "3.3.0"
-hex = "0.4.3"
-gdex-cli = { path = "../cli" }
-gdex-controller = { path = "../controller" }
-
-[build-dependencies]
-tonic-build = "0.7"
-
-[[bin]]
-name = "faucet-server"
-path = "src/faucet_server.rs"
-
-[[bin]]
-name = "relay-pinger"
-path = "src/relay_pinger.rs"
-=======
 gdex-types = { path = "../types" }
 
 [[bin]]
 name = "faucet-server"
-path = "src/faucet_server.rs"
->>>>>>> 7c99eff6
+path = "src/faucet_server.rs"