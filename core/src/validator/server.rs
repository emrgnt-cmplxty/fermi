--- conflicted
+++ resolved
@@ -179,33 +179,15 @@
                             // subtract round look-back from the latest round to get block number
                             let round_number = consensus_output.certificate.header.round;
                             let num_txns = serialized_txns_buf.len();
-<<<<<<< HEAD
                             debug!("Processing result from {round_number} with {num_txns} transactions");
-                            validator_state.validator_store.prune();
+                            store.prune();
                             // write-out the new block to the validator store
                             let block = Block {
                                 block_digest: consensus_output.certificate.digest(),
                                 transactions: serialized_txns_buf.clone(),
                             };
                             // write-out the block transactions to the validator store
-                            validator_state.validator_store.write_latest_block(block).await;
-
-=======
-                            debug!("Processing finalized block {consensus_index} with {num_txns} transactions");
-                            store.prune();
-                            // write-out the serialized transactions to the validator store
-                            store
-                                .transaction_store
-                                .write(consensus_index, serialized_txns_buf.clone())
-                                .await;
-                            // write-out the block hash to the validator store
-                            let certificate_digest = consensus_output.certificate.digest();
-                            store.sequence_store.write(consensus_index, certificate_digest).await;
-                            store
-                                .last_sequence_store
-                                .write(0, (consensus_index, certificate_digest))
-                                .await;
->>>>>>> 052d5c4f
+                            store.write_latest_block(block).await;
                             serialized_txns_buf.clear();
                         }
                     }
@@ -382,13 +364,7 @@
 
         let kp_sender = generate_keypair_vec([0; 32]).pop().unwrap();
         let kp_receiver = generate_keypair_vec([1; 32]).pop().unwrap();
-<<<<<<< HEAD
         let signed_transaction = generate_signed_test_transaction(&kp_sender, &kp_receiver, 10);
-=======
-        // let recent_batch_certificate = client.get_recent_batch_certificate().await
-        // attach this this to signed transaction
-        let signed_transaction = generate_signed_test_transaction(&kp_sender, &kp_receiver);
->>>>>>> 052d5c4f
         let transaction_proto = TransactionProto {
             transaction: signed_transaction.serialize().unwrap().into(),
         };
