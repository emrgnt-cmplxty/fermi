//! Master controller contains all relevant blockchain controllers
//! Copyright (c) 2022, BTI
//! SPDX-License-Identifier: Apache-2.0

// IMPORTS

// crate
use crate::{
    bank::controller::BankController, consensus::controller::ConsensusController, controller::Controller,
    futures::controller::FuturesController, spot::controller::SpotController, stake::controller::StakeController,
};

// gdex

// mysten

<<<<<<< HEAD
// external
use tracing::{info};

// constants
const CATCHUP_STATE_FREQUENCY: u64 = 100;

use gdex_types::{
    error::GDEXError,
    store::{PostProcessStore},
    transaction::{parse_target_controller, ControllerType, Transaction},
};
=======
use gdex_types::{error::GDEXError, store::ProcessBlockStore, transaction::Transaction};
>>>>>>> f579f7d8
// external
use serde::{Deserialize, Serialize};
use std::sync::{Arc, Mutex};

// ENUMS

#[derive(Clone, Copy, Debug, PartialEq, Eq, Hash, PartialOrd, Ord)]
#[repr(i32)]
pub enum ControllerType {
    Bank = 0,
    Stake = 1,
    Spot = 2,
    Consensus = 3,
    Futures = 4,
}

impl ControllerType {
    pub fn from_i32(value: i32) -> Result<Self, GDEXError> {
        match value {
            0 => Ok(ControllerType::Bank),
            1 => Ok(ControllerType::Stake),
            2 => Ok(ControllerType::Spot),
            3 => Ok(ControllerType::Consensus),
            4 => Ok(ControllerType::Futures),
            _ => Err(GDEXError::DeserializationError),
        }
    }
}

// INTERFACE

#[derive(Clone, Debug, Serialize, Deserialize)]
pub struct ControllerRouter {
    pub consensus_controller: Arc<Mutex<ConsensusController>>,
    pub bank_controller: Arc<Mutex<BankController>>,
    pub stake_controller: Arc<Mutex<StakeController>>,
    pub spot_controller: Arc<Mutex<SpotController>>,
    pub futures_controller: Arc<Mutex<FuturesController>>,
}

impl Default for ControllerRouter {
    fn default() -> Self {
        let bank_controller = Arc::new(Mutex::new(BankController::default()));
        let stake_controller = Arc::new(Mutex::new(StakeController::default()));
        let spot_controller = Arc::new(Mutex::new(SpotController::default()));
        let consensus_controller = Arc::new(Mutex::new(ConsensusController::default()));
        let futures_controller = Arc::new(Mutex::new(FuturesController::default()));

        Self {
            consensus_controller,
            bank_controller,
            stake_controller,
            spot_controller,
            futures_controller,
        }
    }
}

impl ControllerRouter {
    pub fn initialize_controllers(&self) {
        self.consensus_controller.lock().unwrap().initialize(self);
        self.bank_controller.lock().unwrap().initialize(self);
        self.stake_controller.lock().unwrap().initialize(self);
        self.spot_controller.lock().unwrap().initialize(self);
        self.futures_controller.lock().unwrap().initialize(self);
    }

    pub fn initialize_controller_accounts(&self) {
        match self
            .consensus_controller
            .lock()
            .unwrap()
            .initialize_controller_account()
        {
            Ok(()) => (),
            Err(err) => panic!("Failed to initialize consensus_controller account: {:?}", err),
        }
        match self.bank_controller.lock().unwrap().initialize_controller_account() {
            Ok(()) => (),
            Err(err) => panic!("Failed to initialize bank_controller account: {:?}", err),
        }
        match self.stake_controller.lock().unwrap().initialize_controller_account() {
            Ok(()) => (),
            Err(err) => panic!("Failed to initialize stake_controller account: {:?}", err),
        }
        match self.spot_controller.lock().unwrap().initialize_controller_account() {
            Ok(()) => (),
            Err(err) => panic!("Failed to initialize spot_controller account: {:?}", err),
        }
        match self.futures_controller.lock().unwrap().initialize_controller_account() {
            Ok(()) => (),
            Err(err) => panic!("Failed to initialize futures_controller account: {:?}", err),
        }
    }

    pub fn handle_consensus_transaction(&self, transaction: &Transaction) -> Result<(), GDEXError> {
        let target_controller = ControllerType::from_i32(transaction.target_controller)?;
        match target_controller {
            ControllerType::Consensus => {
                return self
                    .consensus_controller
                    .lock()
                    .unwrap()
                    .handle_consensus_transaction(transaction);
            }
            ControllerType::Bank => {
                return self
                    .bank_controller
                    .lock()
                    .unwrap()
                    .handle_consensus_transaction(transaction);
            }
            ControllerType::Stake => {
                return self
                    .stake_controller
                    .lock()
                    .unwrap()
                    .handle_consensus_transaction(transaction);
            }
            ControllerType::Spot => {
                return self
                    .spot_controller
                    .lock()
                    .unwrap()
                    .handle_consensus_transaction(transaction);
            }
            ControllerType::Futures => {
                return self
                    .futures_controller
                    .lock()
                    .unwrap()
                    .handle_consensus_transaction(transaction);
            }
        }
    }

    pub async fn create_catchup_state(&self, post_process_store: &PostProcessStore, block_number: u64) {
        if block_number % CATCHUP_STATE_FREQUENCY == 0 {
            let state = vec![
                ConsensusController::create_catchup_state(self.consensus_controller.clone(), block_number),
                BankController::create_catchup_state(self.bank_controller.clone(), block_number),
                StakeController::create_catchup_state(self.stake_controller.clone(), block_number),
                SpotController::create_catchup_state(self.spot_controller.clone(), block_number),
                FuturesController::create_catchup_state(self.futures_controller.clone(), block_number),
            ];
            let mut total_catchup_state: Vec<Vec<u8>> = Vec::new();

            // if serialization failure occurs do not save bad state
            if state.iter().filter(|x| x.is_err()).count() == 0 {
                for catchup_state in state {
                    total_catchup_state.push(catchup_state.unwrap());
                }
            }

            // print size for logging purposes
            let catchup_size: u64 = total_catchup_state.iter().map(|x| x.len() as u64).sum();
            info!(
                "Generating catchup snap at block {} of size {}",
                block_number, catchup_size
            );

            // store catchup state
            post_process_store
                .catchup_state_store
                .write(block_number, total_catchup_state)
                .await;
        }
    }

    pub async fn process_end_of_block(&self, post_process_store: &PostProcessStore, block_number: u64) {
        ConsensusController::process_end_of_block(self.consensus_controller.clone(), post_process_store, block_number)
            .await;
        BankController::process_end_of_block(self.bank_controller.clone(), post_process_store, block_number).await;
        StakeController::process_end_of_block(self.stake_controller.clone(), post_process_store, block_number).await;
        SpotController::process_end_of_block(self.spot_controller.clone(), post_process_store, block_number).await;
        FuturesController::process_end_of_block(self.futures_controller.clone(), post_process_store, block_number)
            .await;
    }
}<|MERGE_RESOLUTION|>--- conflicted
+++ resolved
@@ -14,7 +14,6 @@
 
 // mysten
 
-<<<<<<< HEAD
 // external
 use tracing::{info};
 
@@ -24,11 +23,8 @@
 use gdex_types::{
     error::GDEXError,
     store::{PostProcessStore},
-    transaction::{parse_target_controller, ControllerType, Transaction},
+    transaction::{Transaction},
 };
-=======
-use gdex_types::{error::GDEXError, store::ProcessBlockStore, transaction::Transaction};
->>>>>>> f579f7d8
 // external
 use serde::{Deserialize, Serialize};
 use std::sync::{Arc, Mutex};
