//! Creates new assets and manages user balances
//!
//! TODO
//! 0.) ADD MISSING FEATURES TO ASSET WORKFLOW, LIKE OWNER TOKEN MINTING, VARIABLE INITIAL MINT AMT., ...
//! 1.) MAKE ROBUST ERROR HANDLING FOR ALL FUNCTIONS ~~ DONE
//! 2.) ADD OWNER FUNCTIONS
//! 3.) BETTER BANK ACCOUNT PUB KEY HANDLING SYSTEM & ADDRESS
//!
//! Copyright (c) 2022, BTI
//! SPDX-License-Identifier: Apache-2.0

// IMPORTS

// crate
use crate::bank::proto::*;
use crate::controller::Controller;
use crate::router::ControllerRouter;

// gdex
use gdex_types::{
    account::{AccountPubKey, BankAccount},
    asset::{Asset, AssetId},
    crypto::ToFromBytes,
    error::GDEXError,
<<<<<<< HEAD
    store::PostProcessStore,
    transaction::{deserialize_protobuf, parse_request_type, RequestType, Transaction},
=======
    store::ProcessBlockStore,
    transaction::{deserialize_protobuf, Transaction},
>>>>>>> f579f7d8
};

// mysten

// external
use async_trait::async_trait;
use bincode;
use serde::{Deserialize, Serialize};
use std::collections::HashMap;
use std::sync::{Arc, Mutex};

// ENUMS

#[derive(Eq, PartialEq)]
pub enum Modifier {
    Increment,
    Decrement,
}

// CONSTANTS

// TODO need to find valid vanity address for bank controller
pub const BANK_CONTROLLER_ACCOUNT_PUBKEY: &[u8] = b"STAKECONTROLLERAAAAAAAAAAAAAAAAA";

// 10 billion w/ 6 decimals, e.g. ALGO creation specs.
pub const CREATED_ASSET_BALANCE: u64 = 10_000_000_000_000_000;

// INTERFACE

#[derive(Clone, Debug, Serialize, Deserialize)]
pub struct BankController {
    controller_account: AccountPubKey,
    asset_id_to_asset: HashMap<AssetId, Asset>,
    bank_accounts: HashMap<AccountPubKey, BankAccount>,
    n_assets: u64,
}

impl Default for BankController {
    fn default() -> Self {
        Self {
            controller_account: AccountPubKey::from_bytes(BANK_CONTROLLER_ACCOUNT_PUBKEY).unwrap(),
            asset_id_to_asset: HashMap::new(),
            bank_accounts: HashMap::new(),
            n_assets: 0,
        }
    }
}

#[async_trait]
impl Controller for BankController {
    fn initialize(&mut self, _master_controller: &ControllerRouter) {}

    fn initialize_controller_account(&mut self) -> Result<(), GDEXError> {
        Ok(())
    }

    fn handle_consensus_transaction(&mut self, transaction: &Transaction) -> Result<(), GDEXError> {
        let request_type: BankRequestType = transaction.get_request_type()?;
        match request_type {
            BankRequestType::CreateAsset => {
                let _request: CreateAssetRequest = deserialize_protobuf(&transaction.request_bytes)?;
                let sender = transaction.get_sender()?;
                self.create_asset(&sender)
            }
            BankRequestType::Payment => {
                let request: PaymentRequest = deserialize_protobuf(&transaction.request_bytes)?;
                let sender = transaction.get_sender()?;
                let receiver = request.get_receiver()?;
                self.transfer(&sender, &receiver, request.asset_id, request.quantity)
            }
        }
    }

    async fn process_end_of_block(
        _controller: Arc<Mutex<Self>>,
        _post_process_store: &PostProcessStore,
        _block_number: u64,
    ) {
    }

    fn create_catchup_state(controller: Arc<Mutex<Self>>, _block_number: u64) -> Result<Vec<u8>, GDEXError> {
        match bincode::serialize(&controller.lock().unwrap().clone()) {
            Ok(v) => Ok(v),
            Err(_) => Err(GDEXError::SerializationError),
        }
    }
}

impl BankController {
    pub fn check_account_exists(&self, account_pub_key: &AccountPubKey) -> bool {
        self.bank_accounts.contains_key(account_pub_key)
    }

    pub fn create_account(&mut self, account_pub_key: &AccountPubKey) -> Result<(), GDEXError> {
        // do not allow double-creation of a single account
        if self.check_account_exists(account_pub_key) {
            Err(GDEXError::AccountCreation)
        } else {
            self.bank_accounts
                .insert(account_pub_key.clone(), BankAccount::new(account_pub_key.clone()));
            Ok(())
        }
    }

    pub fn get_balance(&self, account_pub_key: &AccountPubKey, asset_id: AssetId) -> Result<u64, GDEXError> {
        let bank_account = self
            .bank_accounts
            .get(account_pub_key)
            .ok_or(GDEXError::AccountLookup)?;

        Ok(bank_account.get_balance(asset_id))
    }

    fn update_balance(
        &mut self,
        account_pub_key: &AccountPubKey,
        asset_id: AssetId,
        quantity: u64,
        increment: Modifier,
    ) -> Result<(), GDEXError> {
        let bank_account = self
            .bank_accounts
            .get_mut(account_pub_key)
            .ok_or(GDEXError::AccountLookup)?;
        let current_balance: u64 = bank_account.get_balance(asset_id);

        // if decrementing balance, check if quantity exceeds existing balance
        if increment == Modifier::Decrement {
            if quantity > current_balance {
                return Err(GDEXError::PaymentRequest);
            };
            bank_account.set_balance(asset_id, current_balance - quantity);
        } else {
            bank_account.set_balance(asset_id, current_balance + quantity);
        }

        Ok(())
    }

    pub fn transfer(
        &mut self,
        sender: &AccountPubKey,
        receiver: &AccountPubKey,
        asset_id: AssetId,
        quantity: u64,
    ) -> Result<(), GDEXError> {
        // return error if insufficient user balance
        let balance = self.get_balance(sender, asset_id)?;
        if balance < quantity {
            return Err(GDEXError::PaymentRequest);
        };

        // if receiver account doesn't exist but asset 0 is being sent, create account
        if !self.check_account_exists(receiver) {
            if asset_id == 0 {
                self.create_account(receiver)?
            } else {
                return Err(GDEXError::AccountLookup);
            }
        };

        self.update_balance(sender, asset_id, quantity, Modifier::Decrement)?;
        self.update_balance(receiver, asset_id, quantity, Modifier::Increment)?;

        Ok(())
    }

    pub fn create_asset(&mut self, owner_pub_key: &AccountPubKey) -> Result<(), GDEXError> {
        // special handling for genesis
        // an account must be created in this instance
        // since account creation is gated by receipt and balance of primary blockchain asset
        if self.n_assets == 0 && !self.check_account_exists(owner_pub_key) {
            self.create_account(owner_pub_key)?
        }

        // throw error if attempting to create asset prior to account creation
        if !self.check_account_exists(owner_pub_key) {
            return Err(GDEXError::AccountCreation);
        }

        // add asset id -> asset mapping to hashmap
        self.asset_id_to_asset.insert(
            self.n_assets,
            Asset {
                asset_id: self.n_assets,
                owner_pubkey: owner_pub_key.clone(),
            },
        );

        self.update_balance(owner_pub_key, self.n_assets, CREATED_ASSET_BALANCE, Modifier::Increment)?;
        // increment asset counter & return less the increment
        self.n_assets += 1;

        Ok(())
    }

    pub fn get_asset(&mut self, asset_id: AssetId) -> Result<&Asset, GDEXError> {
        self.asset_id_to_asset.get(&asset_id).ok_or(GDEXError::AssetLookup)
    }

    pub fn get_num_assets(&mut self) -> u64 {
        self.n_assets
    }
}

// TESTS

#[cfg(test)]
pub mod spot_tests {
    // crate
    use super::*;

    // mysten
    use fastcrypto::{generate_production_keypair, traits::KeyPair as _};
    use narwhal_crypto::KeyPair;

    #[test]
    fn create_and_check_accounts() {
        let mut bank_controller = BankController::default();
        assert!(
            bank_controller.bank_accounts.is_empty(),
            "Bank accounts hashmap must be empty."
        );

        // create account and check
        let user_kp = generate_production_keypair::<KeyPair>();
        bank_controller.create_account(user_kp.public()).unwrap();
        assert!(
            bank_controller.check_account_exists(user_kp.public()),
            "Bank account must exist."
        );

        // check cannot create account again
        assert!(
            bank_controller.create_account(user_kp.public()).is_err(),
            "Cannot create an account twice."
        );

        // create another account and check
        let user_kp1 = generate_production_keypair::<KeyPair>();
        bank_controller.create_account(user_kp1.public()).unwrap();
        assert!(
            bank_controller.check_account_exists(user_kp1.public()),
            "Bank account must exist."
        );
        // check cannot create account again
        assert!(
            bank_controller.create_account(user_kp1.public()).is_err(),
            "Cannot create an account twice."
        );

        // confirm zero balances
        const TEST_ASSET_ID: u64 = 0;
        assert!(
            bank_controller.get_balance(user_kp.public(), TEST_ASSET_ID).unwrap() == 0,
            "Account balance for asset 0 must be 0."
        );
        assert!(
            bank_controller.get_balance(user_kp1.public(), TEST_ASSET_ID).unwrap() == 0,
            "Account balance for asset 0 must be 0."
        );

        // cannot get balances of account that hasn't been created
        let user_kp2 = generate_production_keypair::<KeyPair>();
        assert!(
            bank_controller.get_balance(user_kp2.public(), TEST_ASSET_ID).is_err(),
            "Cannot get balance for account that hasnt been created."
        );
    }

    #[test]
    fn create_asset_and_transfer() {
        let mut bank_controller = BankController::default();
        let user_kp = generate_production_keypair::<KeyPair>();
        const TEST_ASSET_ID: u64 = 0;

        // check account does not exist
        assert!(
            !bank_controller.check_account_exists(user_kp.public()),
            "Account should not exist."
        );
        // create asset
        bank_controller.create_asset(user_kp.public()).unwrap();
        // check account was created
        assert!(
            bank_controller.check_account_exists(user_kp.public()),
            "Account should exist."
        );
        // check asset was created
        assert!(
            bank_controller.get_asset(TEST_ASSET_ID).unwrap().asset_id == TEST_ASSET_ID,
            "Asset ID must be 0."
        );
        // check user's balance was incremented
        assert!(
            bank_controller.get_balance(user_kp.public(), TEST_ASSET_ID).unwrap() == CREATED_ASSET_BALANCE,
            "User balance must be CREATED_ASSET_BALANCE."
        );
        // check the number of assets is 1
        assert!(bank_controller.get_num_assets() == 1, "Number of assets must be 1.");

        // check account creation does not occur on asset 1
        let user_kp1 = generate_production_keypair::<KeyPair>();
        assert!(
            bank_controller.create_asset(user_kp1.public()).is_err(),
            "Account should not exist."
        );

        // create asset
        bank_controller.create_asset(user_kp.public()).unwrap();
        // check asset was created
        assert!(
            bank_controller.get_asset(TEST_ASSET_ID + 1).unwrap().asset_id == TEST_ASSET_ID + 1,
            "Asset ID must be 1."
        );
        // check user's balance was incremented
        assert!(
            bank_controller
                .get_balance(user_kp.public(), TEST_ASSET_ID + 1)
                .unwrap()
                == CREATED_ASSET_BALANCE,
            "User balance must be CREATED_ASSET_BALANCE."
        );
        // check the number of assets is 1
        assert!(bank_controller.get_num_assets() == 2, "Number of assets must be 2.");
    }

    #[test]
    fn create_bank_catchup_state_default() {
        let bank_controller = Arc::new(Mutex::new(BankController::default()));
        let catchup_state = BankController::create_catchup_state(bank_controller, 0);
        assert!(catchup_state.is_ok());
        let catchup_state = catchup_state.unwrap();
        println!("Catchup state is {} bytes", catchup_state.len());

        match bincode::deserialize(&catchup_state) {
            Ok(BankController {
                asset_id_to_asset,
                bank_accounts,
                n_assets,
                ..
            }) => {
                assert_eq!(n_assets, 0);
                assert_eq!(bank_accounts.keys().len(), 0);
                assert_eq!(asset_id_to_asset.keys().len(), 0);
            }
            Err(_) => panic!("deserializing catchup_state_default failed"),
        }
    }

    #[test]
    fn create_bank_catchup_state_big() {
        // create keypairs initially as it is slow to generate keypairs in non-release mode
        let n_users: usize = 1_000;
        let mut keypairs: Vec<KeyPair> = Vec::new();
        let mut bank_controller = BankController::default();
        for _ in 0..n_users {
            let keypair = generate_production_keypair::<KeyPair>();
            bank_controller.create_account(keypair.public()).unwrap();
            bank_controller.create_asset(keypair.public()).unwrap();
            keypairs.push(keypair);
        }

        for i in 0..n_users {
            let sender_kp = &keypairs[i];
            for j in 0..n_users {
                let receiver_kp = &keypairs[j];
                bank_controller
                    .transfer(sender_kp.public(), receiver_kp.public(), i as u64, 1)
                    .unwrap();
            }
        }

        let catchup_state = BankController::create_catchup_state(Arc::new(Mutex::new(bank_controller)), 0);
        assert!(catchup_state.is_ok());
        let catchup_state = catchup_state.unwrap();
        println!(
            "Catchup state is {} GB for {} creators and {} receivers",
            (catchup_state.len() as f64) / 1e9,
            n_users,
            n_users
        );

        match bincode::deserialize(&catchup_state) {
            Ok(BankController {
                asset_id_to_asset,
                bank_accounts,
                n_assets,
                ..
            }) => {
                assert_eq!(n_assets, n_users as u64);
                assert_eq!(bank_accounts.keys().len(), n_users);
                assert_eq!(asset_id_to_asset.keys().len(), n_users);
            }
            Err(_) => panic!("deserializing catchup_state_default failed"),
        }
    }
}<|MERGE_RESOLUTION|>--- conflicted
+++ resolved
@@ -22,13 +22,8 @@
     asset::{Asset, AssetId},
     crypto::ToFromBytes,
     error::GDEXError,
-<<<<<<< HEAD
     store::PostProcessStore,
-    transaction::{deserialize_protobuf, parse_request_type, RequestType, Transaction},
-=======
-    store::ProcessBlockStore,
     transaction::{deserialize_protobuf, Transaction},
->>>>>>> f579f7d8
 };
 
 // mysten
