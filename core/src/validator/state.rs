//! Copyright (c) 2022, Mysten Labs, Inc.
//! Copyright (c) 2022, BTI
//! SPDX-License-Identifier: Apache-2.0
//! This file is largely inspired by https://github.com/MystenLabs/sui/blob/main/crates/sui-core/src/authority.rs, commit #e91604e0863c86c77ea1def8d9bd116127bee0bcuse super::state::ValidatorState;
use super::genesis_state::ValidatorGenesisState;
use arc_swap::ArcSwap;
use async_trait::async_trait;
use gdex_controller::master::MasterController;
use gdex_types::transaction::Transaction;
use gdex_types::{
    account::ValidatorKeyPair,
    committee::{Committee, ValidatorName},
    error::GDEXError,
    transaction::{SignedTransaction, TransactionDigest, TransactionVariant},
};
use narwhal_consensus::ConsensusOutput;
use narwhal_crypto::Hash;
use narwhal_executor::{ExecutionIndices, ExecutionState};
use narwhal_types::{CertificateDigest, SequenceNumber};
use std::{
    collections::HashMap,
    pin::Pin,
    sync::{
        atomic::{AtomicBool, Ordering},
        Arc, Mutex,
    },
};
use tracing::{debug, info};

/// Tracks recently submitted transactions to implement transaction gating
pub struct ValidatorStore {
    /// The transaction map tracks recently submitted transactions
    transaction_cache: Mutex<HashMap<TransactionDigest, Option<CertificateDigest>>>,
    certificate_cache: Mutex<HashMap<CertificateDigest, SequenceNumber>>,
    // garbage collection depth
    gc_depth: u64,
}

impl Default for ValidatorStore {
    fn default() -> Self {
        Self {
            transaction_cache: Mutex::new(HashMap::new()),
            certificate_cache: Mutex::new(HashMap::new()),
            gc_depth: 50,
        }
    }
}

impl ValidatorStore {
    pub fn contains_transaction(&self, transaction: &Transaction) -> bool {
        let transaction_digest = transaction.digest();
        return self.transaction_cache.lock().unwrap().contains_key(&transaction_digest);
    }

    pub fn contains_certificate_digest(&self, certificate_digest: &CertificateDigest) -> bool {
        return self.certificate_cache.lock().unwrap().contains_key(certificate_digest);
    }

    pub fn insert_unconfirmed_transaction(&self, transaction: &Transaction) {
        let transaction_digest = transaction.digest();
        self.transaction_cache.lock().unwrap().insert(
            transaction_digest,
            None, // Insert with dummy certificate, which will later be overwritten
        );
    }

    pub fn insert_confirmed_transaction(&self, transaction: &Transaction, consensus_output: &ConsensusOutput) {
        let transaction_digest = transaction.digest();
        let certificate_digest = consensus_output.certificate.digest();
        let mut locked_certificate_cache = self.certificate_cache.lock().unwrap();
        let max_seq_num_so_far = locked_certificate_cache.values().max();

        let is_new_seq_num =
            max_seq_num_so_far.is_none() || consensus_output.consensus_index > *max_seq_num_so_far.unwrap();

        self.transaction_cache
            .lock()
            .unwrap()
            .insert(transaction_digest, Some(certificate_digest));
        locked_certificate_cache.insert(certificate_digest, consensus_output.consensus_index);
        drop(locked_certificate_cache);
        if is_new_seq_num {
            self.handle_new_sequence_number();
        }
    }

    fn handle_new_sequence_number(&self) {
        self.prune()
        // extend this
    }

    fn prune(&self) {
        let mut locked_certificate_cache = self.certificate_cache.lock().unwrap();
        if locked_certificate_cache.len() > self.gc_depth as usize {
            let mut threshold = locked_certificate_cache.values().max().unwrap() - self.gc_depth;
            locked_certificate_cache.retain(|_k, v| v > &mut threshold);
            self.transaction_cache
                .lock()
                .unwrap()
                .retain(|_k, v| v.is_none() || locked_certificate_cache.contains_key(&v.unwrap()));
        }
    }
}

pub type StableSyncValidatorSigner = Pin<Arc<ValidatorKeyPair>>;

/// Encapsulates all state of the necessary state for a validator
/// drives execution of transactions and ensures safety
pub struct ValidatorState {
    // Fixed size, static, identity of the validator
    /// The name of this validator.
    pub name: ValidatorName,
    /// The signature key of the validator.
    pub secret: StableSyncValidatorSigner,
    /// A global lock to halt all transaction/cert processing.
    halted: AtomicBool,
    // Epoch related information.
    /// Committee of this GDEX instance.
    pub committee: ArcSwap<Committee>,
    /// NodeConfig for this node
    /// Controller of various blockchain modules
    pub master_controller: MasterController,
    // A map of transactions which have been seen
    pub validator_store: ValidatorStore,
}

impl ValidatorState {
    // TODO: This function takes both committee and genesis as parameter.
    // Technically genesis already contains committee information. Could consider merging them.
    pub fn new(name: ValidatorName, secret: StableSyncValidatorSigner, genesis: &ValidatorGenesisState) -> Self {
        ValidatorState {
            name,
            secret,
            halted: AtomicBool::new(false),
            committee: ArcSwap::from(Arc::new(genesis.committee().unwrap())),
            master_controller: genesis.master_controller().clone(),
            validator_store: ValidatorStore::default(),
        }
    }

    pub fn halt_validator(&self) {
        self.halted.store(true, Ordering::Relaxed);
    }

    pub fn unhalt_validator(&self) {
        self.halted.store(false, Ordering::Relaxed);
    }
}

impl ValidatorState {
    /// Initiate a new transaction.
    pub fn handle_pre_consensus_transaction(&self, transaction: &SignedTransaction) -> Result<(), GDEXError> {
        debug!("Handling a new pre-consensus transaction with the ValidatorState",);
        self.validator_store
            .insert_unconfirmed_transaction(&transaction.get_transaction_payload());
        Ok(())
    }
}

#[async_trait]
impl ExecutionState for ValidatorState {
    type Transaction = SignedTransaction;
    type Error = GDEXError;
    type Outcome = Vec<u8>;

    async fn handle_consensus_transaction(
        &self,
        _consensus_output: &narwhal_consensus::ConsensusOutput,
        _execution_indices: ExecutionIndices,
        signed_transaction: Self::Transaction,
    ) -> Result<(Self::Outcome, Option<narwhal_config::Committee>), Self::Error> {
        let transaction = signed_transaction.get_transaction_payload();
        match transaction.get_variant() {
            TransactionVariant::PaymentTransaction(payment) => {
                self.master_controller.bank_controller.lock().unwrap().transfer(
                    transaction.get_sender(),
                    payment.get_receiver(),
                    payment.get_asset_id(),
                    payment.get_amount(),
                )?
            }
            TransactionVariant::CreateAssetTransaction(_create_asset) => self
                .master_controller
                .bank_controller
                .lock()
                .unwrap()
                .create_asset(transaction.get_sender())?,
        };

        Ok((Vec::default(), None))
    }

    fn ask_consensus_write_lock(&self) -> bool {
        info!("Asking consensus write lock");
        true
    }

    fn release_consensus_write_lock(&self) {
        info!("releasing consensus write lock");
    }

    async fn load_execution_indices(&self) -> Result<ExecutionIndices, Self::Error> {
        Ok(ExecutionIndices::default())
    }
}

#[cfg(test)]
mod test_validator_state {
    use super::*;
    use crate::{builder::genesis_state::GenesisStateBuilder, genesis_ceremony::VALIDATOR_FUNDING_AMOUNT};
    use gdex_types::{
        account::{
            account_test_functions::generate_keypair_vec, AccountKeyPair, AccountSignature, ValidatorPubKeyBytes,
        },
        crypto::{get_key_pair_from_rng, KeypairTraits, Signer},
        node::ValidatorInfo,
        transaction::SignedTransaction,
        utils,
    };
    use narwhal_consensus::ConsensusOutput;
    use narwhal_crypto::{ed25519::Ed25519PublicKey, Hash, DIGEST_LEN};
    use narwhal_executor::ExecutionIndices;
    use narwhal_types::{BatchDigest, Certificate, Header, HeaderDigest};
    use std::collections::{BTreeMap, BTreeSet};

    #[tokio::test]
    pub async fn single_node_init() {
        let master_controller = MasterController::default();

        let key: ValidatorKeyPair = get_key_pair_from_rng(&mut rand::rngs::OsRng).1;
        let public_key = ValidatorPubKeyBytes::from(key.public());
        let secret = Arc::pin(key);

        let validator = ValidatorInfo {
            name: "0".into(),
            public_key: public_key.clone(),
            stake: VALIDATOR_FUNDING_AMOUNT,
            delegation: 0,
            network_address: utils::new_network_address(),
            narwhal_primary_to_primary: utils::new_network_address(),
            narwhal_worker_to_primary: utils::new_network_address(),
            narwhal_primary_to_worker: utils::new_network_address(),
            narwhal_worker_to_worker: utils::new_network_address(),
            narwhal_consensus_address: utils::new_network_address(),
        };

        let builder = GenesisStateBuilder::new()
            .set_master_controller(master_controller)
            .add_validator(validator);

        let genesis = builder.build();
        let validator = ValidatorState::new(public_key, secret, &genesis);

        validator.halt_validator();
        validator.unhalt_validator();
    }

    #[tokio::test]
    pub async fn process_payment_txn() {
        let master_controller = MasterController::default();

        let key: ValidatorKeyPair = get_key_pair_from_rng(&mut rand::rngs::OsRng).1;
        let public_key = ValidatorPubKeyBytes::from(key.public());
        let secret = Arc::pin(key);

<<<<<<< HEAD
        self.validator_store
            .insert_confirmed_transaction(transaction.get_transaction_payload(), consensus_output);

        Ok((Vec::default(), None))
    }
=======
        let validator = ValidatorInfo {
            name: "0".into(),
            public_key: public_key.clone(),
            stake: VALIDATOR_FUNDING_AMOUNT,
            delegation: 0,
            network_address: utils::new_network_address(),
            narwhal_primary_to_primary: utils::new_network_address(),
            narwhal_worker_to_primary: utils::new_network_address(),
            narwhal_primary_to_worker: utils::new_network_address(),
            narwhal_worker_to_worker: utils::new_network_address(),
            narwhal_consensus_address: utils::new_network_address(),
        };
>>>>>>> 3192cbeb

        let builder = GenesisStateBuilder::new()
            .set_master_controller(master_controller)
            .add_validator(validator);

        let genesis = builder.build();
        let validator = ValidatorState::new(public_key, secret, &genesis).await;

        // create asset transaction
        let sender_kp = generate_keypair_vec([0; 32]).pop().unwrap();
        let recent_block_hash = BatchDigest::new([0; DIGEST_LEN]);
        let create_asset_txn = utils::create_asset_creation_transaction(&sender_kp, recent_block_hash);
        let signed_digest = sender_kp.sign(&create_asset_txn.digest().get_array()[..]);
        let signed_create_asset_txn =
            SignedTransaction::new(sender_kp.public().clone(), create_asset_txn, signed_digest);

        let dummy_execution_indices = ExecutionIndices {
            next_certificate_index: 1,
            next_batch_index: 1,
            next_transaction_index: 1,
        };
        let dummy_header = Header::default();
        let dummy_certificate = Certificate {
            header: dummy_header,
            votes: Vec::new(),
        };
        let dummy_consensus_output = ConsensusOutput {
            certificate: dummy_certificate,
            consensus_index: 1,
        };

        validator
            .handle_consensus_transaction(
                &dummy_consensus_output,
                dummy_execution_indices.clone(),
                signed_create_asset_txn,
            )
            .await
            .unwrap();

        // create payment transaction
        let receiver_kp = generate_keypair_vec([0; 32]).pop().unwrap();
        let payment_txn = utils::create_payment_transaction(&sender_kp, &receiver_kp, 0, 1000000, recent_block_hash);
        let signed_digest = sender_kp.sign(&payment_txn.digest().get_array()[..]);
        let signed_payment_txn = SignedTransaction::new(sender_kp.public().clone(), payment_txn, signed_digest);

        validator
            .handle_consensus_transaction(
                &dummy_consensus_output,
                dummy_execution_indices.clone(),
                signed_payment_txn,
            )
            .await
            .unwrap();
    }
}<|MERGE_RESOLUTION|>--- conflicted
+++ resolved
@@ -165,7 +165,7 @@
 
     async fn handle_consensus_transaction(
         &self,
-        _consensus_output: &narwhal_consensus::ConsensusOutput,
+        consensus_output: &narwhal_consensus::ConsensusOutput,
         _execution_indices: ExecutionIndices,
         signed_transaction: Self::Transaction,
     ) -> Result<(Self::Outcome, Option<narwhal_config::Committee>), Self::Error> {
@@ -187,6 +187,9 @@
                 .create_asset(transaction.get_sender())?,
         };
 
+        self.validator_store
+            .insert_confirmed_transaction(transaction, consensus_output);
+
         Ok((Vec::default(), None))
     }
 
@@ -263,13 +266,6 @@
         let public_key = ValidatorPubKeyBytes::from(key.public());
         let secret = Arc::pin(key);
 
-<<<<<<< HEAD
-        self.validator_store
-            .insert_confirmed_transaction(transaction.get_transaction_payload(), consensus_output);
-
-        Ok((Vec::default(), None))
-    }
-=======
         let validator = ValidatorInfo {
             name: "0".into(),
             public_key: public_key.clone(),
@@ -282,18 +278,17 @@
             narwhal_worker_to_worker: utils::new_network_address(),
             narwhal_consensus_address: utils::new_network_address(),
         };
->>>>>>> 3192cbeb
 
         let builder = GenesisStateBuilder::new()
             .set_master_controller(master_controller)
             .add_validator(validator);
 
         let genesis = builder.build();
-        let validator = ValidatorState::new(public_key, secret, &genesis).await;
+        let validator = ValidatorState::new(public_key, secret, &genesis);
 
         // create asset transaction
         let sender_kp = generate_keypair_vec([0; 32]).pop().unwrap();
-        let recent_block_hash = BatchDigest::new([0; DIGEST_LEN]);
+        let recent_block_hash = CertificateDigest::new([0; DIGEST_LEN]);
         let create_asset_txn = utils::create_asset_creation_transaction(&sender_kp, recent_block_hash);
         let signed_digest = sender_kp.sign(&create_asset_txn.digest().get_array()[..]);
         let signed_create_asset_txn =
