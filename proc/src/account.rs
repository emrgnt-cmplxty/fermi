//! 
//! TODO
//! 1.) Add support for market orders
//! 2.) Implement cryptographic verification
//! 3.) Consider ways to avoid passing full mut self in proc_limit_result
//! 4.) Limit overwrite_orderbook to bench-only mode
//! 5.) replace dummy_message encryption scheme w/ smarter & more realistic solution
//! 6.) What to do with TestDiemCrypto?
//! 
extern crate engine;

use std::collections::HashMap;
use std::fmt::Debug;
use std::time::SystemTime;
use serde::{Deserialize, Serialize};

use engine::orders;
use engine::domain::{OrderSide};
use engine::orderbook::{Orderbook, OrderProcessingResult, Success, Failed};
use engine::orders::{OrderRequest};
use diem_crypto::{
    ed25519::{Ed25519PrivateKey, Ed25519PublicKey, Ed25519Signature},
    traits::{Signature},
};

use diem_crypto_derive::{BCSCryptoHash, CryptoHasher};


pub type AccountPubKey = Ed25519PublicKey;
pub type AccountPrivKey = Ed25519PrivateKey;
pub type AccountSignature = Ed25519Signature;

type OrderId = u64;

#[derive(Debug, BCSCryptoHash, CryptoHasher, Serialize, Deserialize)]
pub struct TestDiemCrypto(pub String);
// dummy msg used for test-encoding
pub const DUMMY_MESSAGE: &str = "dummy_val";

// Controller 
// The controller is responsible for performing checks and placing orders on behalf controlled accounts
// The controller updates global account state according to the order output
pub struct AccountController<Asset> 
where
    Asset: Debug + Clone + Copy + Eq,
{
    base_asset: Asset,
    quote_asset: Asset,
    orderbook: Orderbook<Asset>,
    accounts: HashMap<AccountPubKey, Account>,
    order_to_account: HashMap<OrderId, AccountPubKey>,
}

/// Orderbook account
#[derive(Debug)]
pub struct Account {
    pub n_orders: u64,
    pub account_pub_key: AccountPubKey,
    pub base_balance: f64,
    pub base_escrow: f64,
    pub quote_balance: f64,
    pub quote_escrow: f64,
}

impl Account {
    fn new(account_pub_key: AccountPubKey, base_balance: f64, quote_balance: f64) -> Self {
        Account{
            n_orders: 0, 
            account_pub_key,
            base_balance, 
            base_escrow: 0.0, 
            quote_balance, 
            quote_escrow: 0.0, 
        }
    }
}

#[derive(Debug)]
pub enum AccountError {
    Creation(String),
    Lookup(String),
    OrderProc(String)
}

impl<Asset> AccountController <Asset>
where
    Asset: Debug + Clone + Copy + Eq,
{
    pub fn new(base_asset: Asset, quote_asset: Asset) -> Self {
        let orderbook: Orderbook<Asset> = Orderbook::new(base_asset, quote_asset);
        AccountController{
            base_asset,
            quote_asset,
            orderbook,
            accounts: HashMap::new(),
            order_to_account: HashMap::new(),
        }
    }

    // create a controlled account corresponding to account_pub_key
    pub fn create_account(&mut self, account_pub_key: &AccountPubKey, base_balance: f64, quote_balance: f64) -> Result<(), AccountError> {
        if self.accounts.contains_key(&account_pub_key) {
            Err(AccountError::Creation("Account already exists!".to_string()))
        } else {
            self.accounts.insert(*account_pub_key, Account::new(*account_pub_key, base_balance, quote_balance));
            Ok(())
        }
    }

    // get a controlled account corresponding to account_pub_key
    pub fn get_account(&self, account_pub_key: &AccountPubKey) -> Result<&Account, AccountError> {
        let account: &Account = self.accounts.get(account_pub_key).ok_or(AccountError::Lookup("Failed to find account".to_string()))?;
        Ok(account)
    }


<<<<<<< HEAD
    // the controller places bid on behalf of an account corresponding to account_pub_key
    pub fn place_limit_order(&mut self, account_pub_key: &AccountPubKey, side: OrderSide, qty: f64, price: f64) -> Result<(), AccountError> {
=======
    // the controller places bid on behalf of an account corresponding to account_id
    pub fn place_limit_order(&mut self, account_id: u64, side: OrderSide, qty: f64, price: f64) -> Result<OrderProcessingResult, AccountError> {
>>>>>>> 4d2dbd58
        // check account has sufficient balances
        {
            let account: &Account = self.accounts.get(account_pub_key).unwrap();
            if matches!(side, OrderSide::Ask) { 
                assert!(account.base_balance  > qty);
            } else { 
                assert!(account.quote_balance  > qty * price);
            }
        }
        let order: OrderRequest<Asset>= orders::new_limit_order_request(
            self.base_asset,
            self.quote_asset,
            side,
            price,
            qty,
            SystemTime::now()
        );
        // println!("order={:?}", order);
        let res: Vec<Result<Success, Failed>> = self.orderbook.process_order(order);
        // println!("res={:?}", res);
        self.proc_limit_result(account_pub_key, side, price, qty, res)
    }

    pub fn place_signed_limit_order(&mut self, account_pub_key: &AccountPubKey, side: OrderSide, qty: f64, price: f64, signed_message: &AccountSignature) -> Result<(), AccountError> {
        signed_message.verify(&TestDiemCrypto(DUMMY_MESSAGE.to_string()), &account_pub_key).unwrap();
        self.place_limit_order(account_pub_key, side, qty, price)
    }

    // loop over and process the output from placing a limit order
<<<<<<< HEAD
    fn proc_limit_result(&mut self, account_pub_key: &AccountPubKey, sub_side: OrderSide, sub_price: f64, sub_qty: f64,  res: OrderProcessingResult) -> Result<(), AccountError> {
        for order in res {
=======
    fn proc_limit_result(&mut self, account_id: u64, sub_side: OrderSide, sub_price: f64, sub_qty: f64,  res: OrderProcessingResult) -> Result<OrderProcessingResult, AccountError> {
        for order in &res {
>>>>>>> 4d2dbd58
            match order {
                // first order is expected to be an Accepted result
                Ok(Success::Accepted{order_id, ..}) => { 
                    let account: &mut Account = self.accounts.get_mut(&account_pub_key).unwrap();
                    AccountController::<Asset>::proc_order_init(account, sub_side, sub_price, sub_qty);
                    // insert new order to map
<<<<<<< HEAD
                    self.order_to_account.insert(order_id, *account_pub_key);
                },
                // subsequent orders are expected to be an PartialFill or Fill results
                Ok(Success::PartiallyFilled{order_id, side, price, qty, ..}) => {
                    let existing_pub_key: &AccountPubKey = self.order_to_account.get(&order_id).unwrap();
                    let account: &mut Account = self.accounts.get_mut(&existing_pub_key).unwrap();
                    AccountController::<Asset>::proc_order_fill(account, side, price, qty, 0);
                },
                Ok(Success::Filled{order_id, side, price, qty, ..}) => {
                    let existing_pub_key: &AccountPubKey = self.order_to_account.get(&order_id).unwrap();
                    let account: &mut Account = self.accounts.get_mut(&existing_pub_key).unwrap();
                    AccountController::<Asset>::proc_order_fill(account, side, price, qty, -1);
=======
                    self.order_to_account.insert(*order_id, account_id);
                },
                // subsequent orders are expected to be an PartialFill or Fill results
                Ok(Success::PartiallyFilled{order_id, side, price, qty, ..}) => {
                    let existing_id: &u64 = self.order_to_account.get(&order_id).unwrap();
                    let account: &mut Account = self.accounts.get_mut(&existing_id).unwrap();
                    AccountController::<Asset>::proc_order_fill(account, *side, *price, *qty, 0);
                },
                Ok(Success::Filled{order_id, side, price, qty, ..}) => {
                    let existing_id: &u64 = self.order_to_account.get(&order_id).unwrap();
                    let account: &mut Account = self.accounts.get_mut(&existing_id).unwrap();
                    AccountController::<Asset>::proc_order_fill(account, *side, *price, *qty, -1);
>>>>>>> 4d2dbd58
                    // erase existing order
                    self.order_to_account.remove(&order_id).unwrap();
                }
                Ok(Success::Amended { .. }) => { panic!("This needs to be implemented...") }
                Ok(Success::Cancelled { .. }) => { panic!("This needs to be implemented...") }
                Err(failure) => { 
                    return Err(AccountError::OrderProc(format!("Order failed to process with {:?}", failure)));
                }
            }
        }
        Ok(res)
    }

    // process an initialized order by modifying the associated account
    fn proc_order_init(account: &mut Account, side: OrderSide, price: f64, qty: f64) {
        account.n_orders = account.n_orders + 1;
        if matches!(side, OrderSide::Ask) { 
            // E.g. ask 1 BTC @ $20k moves 1 BTC (base) from balance to escrow
            account.base_balance -= qty; 
            account.base_escrow += qty;  
        } else { 
            // E.g. bid 1 BTC @ $20k moves 20k USD (quote) from balance to escrow
            account.quote_balance -= qty * price; 
            account.quote_escrow += qty * price; 
        }
    }
    
    // process a filled order by modifying the associated account
    fn proc_order_fill(account: &mut Account, side: OrderSide, price: f64, qty: f64, order_increment: i64) {
        account.n_orders = (account.n_orders as i64 + order_increment) as u64; 
        if matches!(side, OrderSide::Ask) { 
            // E.g. fill ask 1 BTC @ 20k adds 20k USD (quote) to bal, subtracts 1 BTC (base) from escrow
            account.quote_balance += qty * price; 
            account.base_escrow -= qty;  
        } else { 
            // E.g. fill bid 1 BTC @ 20k adds 1 BTC (base) to bal, subtracts 20k USD (quote) from escrow
            account.base_balance += qty; 
            account.quote_escrow -= qty * price; 
        }
    }
    // TODO - can we guard this to only be accessible in "bench" mode?
    // e.g. like #[cfg(bench)], except this only works locally
    pub fn overwrite_orderbook(&mut self, new_orderbook: Orderbook<Asset>) {
        self.orderbook = new_orderbook;
    }

}<|MERGE_RESOLUTION|>--- conflicted
+++ resolved
@@ -22,9 +22,7 @@
     ed25519::{Ed25519PrivateKey, Ed25519PublicKey, Ed25519Signature},
     traits::{Signature},
 };
-
 use diem_crypto_derive::{BCSCryptoHash, CryptoHasher};
-
 
 pub type AccountPubKey = Ed25519PublicKey;
 pub type AccountPrivKey = Ed25519PrivateKey;
@@ -114,13 +112,8 @@
     }
 
 
-<<<<<<< HEAD
     // the controller places bid on behalf of an account corresponding to account_pub_key
-    pub fn place_limit_order(&mut self, account_pub_key: &AccountPubKey, side: OrderSide, qty: f64, price: f64) -> Result<(), AccountError> {
-=======
-    // the controller places bid on behalf of an account corresponding to account_id
-    pub fn place_limit_order(&mut self, account_id: u64, side: OrderSide, qty: f64, price: f64) -> Result<OrderProcessingResult, AccountError> {
->>>>>>> 4d2dbd58
+    pub fn place_limit_order(&mut self, account_pub_key: &AccountPubKey, side: OrderSide, qty: f64, price: f64) -> Result<OrderProcessingResult, AccountError> {
         // check account has sufficient balances
         {
             let account: &Account = self.accounts.get(account_pub_key).unwrap();
@@ -138,58 +131,36 @@
             qty,
             SystemTime::now()
         );
-        // println!("order={:?}", order);
         let res: Vec<Result<Success, Failed>> = self.orderbook.process_order(order);
-        // println!("res={:?}", res);
         self.proc_limit_result(account_pub_key, side, price, qty, res)
     }
 
-    pub fn place_signed_limit_order(&mut self, account_pub_key: &AccountPubKey, side: OrderSide, qty: f64, price: f64, signed_message: &AccountSignature) -> Result<(), AccountError> {
+    pub fn place_signed_limit_order(&mut self, account_pub_key: &AccountPubKey, side: OrderSide, qty: f64, price: f64, signed_message: &AccountSignature) -> Result<OrderProcessingResult, AccountError> {
         signed_message.verify(&TestDiemCrypto(DUMMY_MESSAGE.to_string()), &account_pub_key).unwrap();
         self.place_limit_order(account_pub_key, side, qty, price)
     }
 
     // loop over and process the output from placing a limit order
-<<<<<<< HEAD
-    fn proc_limit_result(&mut self, account_pub_key: &AccountPubKey, sub_side: OrderSide, sub_price: f64, sub_qty: f64,  res: OrderProcessingResult) -> Result<(), AccountError> {
-        for order in res {
-=======
-    fn proc_limit_result(&mut self, account_id: u64, sub_side: OrderSide, sub_price: f64, sub_qty: f64,  res: OrderProcessingResult) -> Result<OrderProcessingResult, AccountError> {
+    fn proc_limit_result(&mut self, account_pub_key: &AccountPubKey, sub_side: OrderSide, sub_price: f64, sub_qty: f64,  res: OrderProcessingResult) -> Result<OrderProcessingResult, AccountError> {
         for order in &res {
->>>>>>> 4d2dbd58
             match order {
                 // first order is expected to be an Accepted result
                 Ok(Success::Accepted{order_id, ..}) => { 
                     let account: &mut Account = self.accounts.get_mut(&account_pub_key).unwrap();
                     AccountController::<Asset>::proc_order_init(account, sub_side, sub_price, sub_qty);
                     // insert new order to map
-<<<<<<< HEAD
-                    self.order_to_account.insert(order_id, *account_pub_key);
+                    self.order_to_account.insert(*order_id, *account_pub_key);
                 },
                 // subsequent orders are expected to be an PartialFill or Fill results
                 Ok(Success::PartiallyFilled{order_id, side, price, qty, ..}) => {
                     let existing_pub_key: &AccountPubKey = self.order_to_account.get(&order_id).unwrap();
                     let account: &mut Account = self.accounts.get_mut(&existing_pub_key).unwrap();
-                    AccountController::<Asset>::proc_order_fill(account, side, price, qty, 0);
+                    AccountController::<Asset>::proc_order_fill(account, *side, *price, *qty, 0);
                 },
                 Ok(Success::Filled{order_id, side, price, qty, ..}) => {
                     let existing_pub_key: &AccountPubKey = self.order_to_account.get(&order_id).unwrap();
                     let account: &mut Account = self.accounts.get_mut(&existing_pub_key).unwrap();
-                    AccountController::<Asset>::proc_order_fill(account, side, price, qty, -1);
-=======
-                    self.order_to_account.insert(*order_id, account_id);
-                },
-                // subsequent orders are expected to be an PartialFill or Fill results
-                Ok(Success::PartiallyFilled{order_id, side, price, qty, ..}) => {
-                    let existing_id: &u64 = self.order_to_account.get(&order_id).unwrap();
-                    let account: &mut Account = self.accounts.get_mut(&existing_id).unwrap();
-                    AccountController::<Asset>::proc_order_fill(account, *side, *price, *qty, 0);
-                },
-                Ok(Success::Filled{order_id, side, price, qty, ..}) => {
-                    let existing_id: &u64 = self.order_to_account.get(&order_id).unwrap();
-                    let account: &mut Account = self.accounts.get_mut(&existing_id).unwrap();
                     AccountController::<Asset>::proc_order_fill(account, *side, *price, *qty, -1);
->>>>>>> 4d2dbd58
                     // erase existing order
                     self.order_to_account.remove(&order_id).unwrap();
                 }
