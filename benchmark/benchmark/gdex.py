# Copyright(C) Facebook, Inc. and its affiliates.
import subprocess
from math import ceil
from os.path import basename, splitext
from time import sleep

from benchmark.commands import CommandMaker
from benchmark.config import Key, LocalCommittee, NodeParameters, BenchParameters, GDEXBenchParameters, ConfigError
from benchmark.gdex_logs import LogParser, ParseError
from benchmark.utils import Print, BenchError, PathMaker

def url_to_multiaddr(url):
    assert isinstance(url, str)
    return '/dns/localhost/tcp/%s/http' % (url.split(':')[-1])

class GDEXBench:
    BASE_PORT = 3000

    def __init__(self, bench_parameters_dict):
        try:
            self.bench_parameters = GDEXBenchParameters(bench_parameters_dict)
        except ConfigError as e:
            raise BenchError('Invalid nodes or bench parameters', e)

    def __getattr__(self, attr):
        return getattr(self.bench_parameters, attr)

    def _background_run(self, command, log_file):
        name = splitext(basename(log_file))[0]
        cmd = f'{command} 2> {log_file}'
        subprocess.run(['tmux', 'new', '-d', '-s', name, cmd], check=True)

    def _kill_nodes(self):
        try:
            cmd = CommandMaker.kill().split()
            subprocess.run(cmd, stderr=subprocess.DEVNULL)
        except subprocess.SubprocessError as e:
            raise BenchError('Failed to kill testbed', e)

    def run(self, debug=False):
        assert isinstance(debug, bool)
        Print.heading('Starting local benchmark')

        # Kill any previous testbed.
        self._kill_nodes()

        try:
            Print.info('Setting up testbed...')
            nodes, relayers, rate = self.nodes, self.relayers, self.rate

            # Cleanup all files.
            cmd = f'{CommandMaker.clean_logs()} ; {CommandMaker.cleanup()}'
            subprocess.run([cmd], shell=True, stderr=subprocess.DEVNULL)
            sleep(0.5)  # Removing the store may take time.

            # Recompile the latest code.
            cmd = CommandMaker.compile(mem_profiling=self.mem_profile)
            Print.info(f"About to run {cmd}...")
            subprocess.run(cmd, check=True, cwd=PathMaker.gdex_build_path())
            sleep(0.5)  # Removing the store may take time.

            # Recompile the latest code.
            cmd = CommandMaker.compile(mem_profiling=self.mem_profile, benchmark=False)
            Print.info(f"About to run {cmd}...")
            subprocess.run(cmd, check=True, cwd=PathMaker.gdex_build_path())
            sleep(0.5)  # Removing the store may take time.

            # Create alias for the client and nodes binary.
            cmd = CommandMaker.alias_binaries(PathMaker.binary_path())
            print(cmd)
            subprocess.run([cmd], shell=True)

            # Run the clients (they will wait for the nodes to be ready).
            
            # currently hard-coded for a single worker, for n-workers denom = n*len(nodes.keys())
            rate_share = ceil(rate / len(nodes.keys()))
            for id, address in enumerate(nodes.values()):
                    cmd = CommandMaker.run_gdex_client(
                        address,
<<<<<<< HEAD
                        relayers['validator-' + str(id)],
=======
>>>>>>> 88393602
                        rate_share,
                        [x for x in nodes.values() if x != address]
                    )
                    print(cmd)
                    # currently hard-coded for a single worker, for n-workers 0 -> i
                    log_file = PathMaker.client_log_file(id, 0)
                    self._background_run(cmd, log_file)

            # Run the primaries
            for id, node_name in enumerate(nodes.keys()):
                cmd = CommandMaker.run_gdex_node(
                    self.db_dir,
                    self.genesis_dir,
                    self.key_dir,
                    node_name,
                    url_to_multiaddr(nodes[node_name]),
                    url_to_multiaddr(relayers[node_name]),
                    debug
                )
                print(cmd)
                log_file = PathMaker.primary_log_file(id)
                self._background_run(cmd, log_file)

            # Wait for all transactions to be processed.
            Print.info(f'Running benchmark ({self.duration} sec)...')
            sleep(self.duration)
            self._kill_nodes()

            # Parse logs and return the parser.
            Print.info('Parsing logs...')
            return LogParser.process(PathMaker.logs_path(), faults=self.faults)

        except (subprocess.SubprocessError, ParseError) as e:
            self._kill_nodes()
            raise BenchError('Failed to run benchmark', e)<|MERGE_RESOLUTION|>--- conflicted
+++ resolved
@@ -77,10 +77,7 @@
             for id, address in enumerate(nodes.values()):
                     cmd = CommandMaker.run_gdex_client(
                         address,
-<<<<<<< HEAD
                         relayers['validator-' + str(id)],
-=======
->>>>>>> 88393602
                         rate_share,
                         [x for x in nodes.values() if x != address]
                     )
@@ -97,7 +94,6 @@
                     self.key_dir,
                     node_name,
                     url_to_multiaddr(nodes[node_name]),
-                    url_to_multiaddr(relayers[node_name]),
                     debug
                 )
                 print(cmd)
