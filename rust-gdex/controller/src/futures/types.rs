--- conflicted
+++ resolved
@@ -71,12 +71,9 @@
     pub orderbook: Orderbook,
     // reference to parent Marketplace deposits
     pub marketplace_deposits: Weak<Mutex<HashMap<AccountPubKey, i64>>>,
-<<<<<<< HEAD
     pub liquidation_fee_percent: f64,
-=======
     // shared
     pub event_manager: Arc<Mutex<EventManager>>,
->>>>>>> c82e081b
 }
 
 #[derive(Clone, Debug, Serialize, Deserialize)]
