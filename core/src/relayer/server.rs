--- conflicted
+++ resolved
@@ -21,14 +21,8 @@
 
         match validator_state.validator_store.last_block_store.read(0).await {
             Ok(opt) => {
-<<<<<<< HEAD
-                if opt.is_some() {
-                    let block_info = opt.unwrap();
+                if let Some(block_info) = opt {
                     Ok(Response::new(RelayerBlockInfoResponse {
-=======
-                if let Some(block_info) = opt {
-                    Ok(Response::new(RelayerResponse {
->>>>>>> 23e459bf
                         successful: true,
                         block_info: Some(BlockInfoProto {
                             block_number: block_info.block_number,
