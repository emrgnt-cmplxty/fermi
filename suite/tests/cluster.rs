--- conflicted
+++ resolved
@@ -410,7 +410,6 @@
     }
 
     #[tokio::test]
-<<<<<<< HEAD
     pub async fn test_metrics() {
         let validator_count: usize = 4;
         const N_TRANSACTIONS: u64 = 1_000_000;
@@ -444,7 +443,8 @@
 
         // assert tps was greater than 5, I see 30 TPS locally on 1 thread
         assert!(transactions_delta as f64 / (time_delta as f64 / 1000.) > 5.);
-=======
+    }
+
     pub async fn test_spawn_faucet() {
         let temp_dir = tempfile::tempdir().unwrap();
 
@@ -495,6 +495,5 @@
         let response = client.airdrop(request).await.unwrap().into_inner();
 
         assert!(response.successful == true);
->>>>>>> 7ce5fa05
     }
 }