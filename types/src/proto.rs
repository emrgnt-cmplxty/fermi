--- conflicted
+++ resolved
@@ -10,19 +10,10 @@
 pub use gdex::{
     faucet_client::FaucetClient,
     faucet_server::{Faucet, FaucetServer},
-<<<<<<< HEAD
-    relay_client::RelayClient,
-    relay_server::{Relay, RelayServer},
-    transactions_client::TransactionsClient,
-    transactions_server::{Transactions, TransactionsServer},
-    BlockInfo as BlockInfoProto, Empty, FaucetAirdropRequest, FaucetAirdropResponse, RelayRequest, RelayResponse,
-    Transaction, Transaction as TransactionProto,
-=======
     relayer_client::RelayerClient,
     relayer_server::{Relayer, RelayerServer},
     transactions_client::TransactionsClient,
     transactions_server::{Transactions, TransactionsServer},
-    Empty, FaucetAirdropRequest, FaucetAirdropResponse, RelayerRequest, RelayerResponse, Transaction,
-    Transaction as TransactionProto,
->>>>>>> 7c99eff6
+    BlockInfo as BlockInfoProto, Empty, FaucetAirdropRequest, FaucetAirdropResponse, RelayerRequest, RelayerResponse,
+    Transaction, Transaction as TransactionProto,
 };