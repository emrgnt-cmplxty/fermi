//! Master controller contains all relevant blockchain controllers
//! Copyright (c) 2022, BTI
//! SPDX-License-Identifier: Apache-2.0
<<<<<<< HEAD

// IMPORTS

// crate
use crate::{
    controller::Controller,
    bank::BankController,
    consensus::ConsensusController,
    spot::SpotController,
    stake::StakeController
};

// gdex

// mysten

// external
=======
use crate::{bank::BankController, consensus::ConsensusController, spot::SpotController, stake::StakeController};
use gdex_types::{error::GDEXError, transaction::Transaction};
>>>>>>> c15b29e8
use serde::{Deserialize, Serialize};
use std::{
    sync::{Arc, Mutex},
};

// INTERFACE

#[derive(Clone, Debug, Serialize, Deserialize)]
pub struct MasterController {
    pub consensus_controller: Arc<Mutex<ConsensusController>>,
    pub bank_controller: Arc<Mutex<BankController>>,
    pub stake_controller: Arc<Mutex<StakeController>>,
    pub spot_controller: Arc<Mutex<SpotController>>,
}

impl Default for MasterController {
    fn default() -> Self {
        let bank_controller = Arc::new(Mutex::new(BankController::default()));
<<<<<<< HEAD
        let stake_controller = Arc::new(Mutex::new(StakeController::default()));
        let spot_controller = Arc::new(Mutex::new(SpotController::default()));
        let consensus_controller = Arc::new(Mutex::new(ConsensusController::default()));
        
        Self {
            consensus_controller: consensus_controller,
            bank_controller: bank_controller,
            stake_controller: stake_controller,
            spot_controller: spot_controller
        }
    }
}

impl MasterController {
    pub fn initialize_controllers(&self) {
        self.consensus_controller.lock().unwrap().initialize(&self);
        self.bank_controller.lock().unwrap().initialize(&self);
        self.stake_controller.lock().unwrap().initialize(&self);
        self.spot_controller.lock().unwrap().initialize(&self);
    }
=======
        let stake_controller = StakeController::new(Arc::clone(&bank_controller));
        let spot_controller = Arc::new(Mutex::new(SpotController::new(Arc::clone(&bank_controller))));

        Self {
            consensus_controller: ConsensusController {
                batch_size: DEFAULT_BATCH_SIZE,
                max_batch_delay: Duration::from_millis(DEFAULT_MAX_DELAY_MILLIS),
            },
            bank_controller,
            stake_controller,
            spot_controller,
        }
    }
}

// handle consensus trait for all controllers
pub trait HandleConsensus {
    fn handle_consensus_transaction(&mut self, transaction: &Transaction) -> Result<(), GDEXError>;
>>>>>>> c15b29e8
}<|MERGE_RESOLUTION|>--- conflicted
+++ resolved
@@ -1,7 +1,6 @@
 //! Master controller contains all relevant blockchain controllers
 //! Copyright (c) 2022, BTI
 //! SPDX-License-Identifier: Apache-2.0
-<<<<<<< HEAD
 
 // IMPORTS
 
@@ -15,14 +14,11 @@
 };
 
 // gdex
+use gdex_types::{error::GDEXError, transaction::Transaction};
 
 // mysten
 
 // external
-=======
-use crate::{bank::BankController, consensus::ConsensusController, spot::SpotController, stake::StakeController};
-use gdex_types::{error::GDEXError, transaction::Transaction};
->>>>>>> c15b29e8
 use serde::{Deserialize, Serialize};
 use std::{
     sync::{Arc, Mutex},
@@ -41,7 +37,6 @@
 impl Default for MasterController {
     fn default() -> Self {
         let bank_controller = Arc::new(Mutex::new(BankController::default()));
-<<<<<<< HEAD
         let stake_controller = Arc::new(Mutex::new(StakeController::default()));
         let spot_controller = Arc::new(Mutex::new(SpotController::default()));
         let consensus_controller = Arc::new(Mutex::new(ConsensusController::default()));
@@ -62,24 +57,8 @@
         self.stake_controller.lock().unwrap().initialize(&self);
         self.spot_controller.lock().unwrap().initialize(&self);
     }
-=======
-        let stake_controller = StakeController::new(Arc::clone(&bank_controller));
-        let spot_controller = Arc::new(Mutex::new(SpotController::new(Arc::clone(&bank_controller))));
-
-        Self {
-            consensus_controller: ConsensusController {
-                batch_size: DEFAULT_BATCH_SIZE,
-                max_batch_delay: Duration::from_millis(DEFAULT_MAX_DELAY_MILLIS),
-            },
-            bank_controller,
-            stake_controller,
-            spot_controller,
-        }
-    }
 }
 
-// handle consensus trait for all controllers
 pub trait HandleConsensus {
     fn handle_consensus_transaction(&mut self, transaction: &Transaction) -> Result<(), GDEXError>;
->>>>>>> c15b29e8
 }