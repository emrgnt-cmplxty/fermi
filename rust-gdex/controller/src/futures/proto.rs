// IMPORTS

// gdex
use gdex_types::account::AccountPubKey;

// external
use prost::bytes::Bytes;

// MODULE IMPORTS

#[path = "./generated/futures_requests.rs"]
#[rustfmt::skip]
#[allow(clippy::all)]
mod futures_requests;

pub use futures_requests::*;

// HELPER

use crate::spot::proto::LimitOrderRequest; // TODO bad, controllers should not depend on eachother like this
impl From<FuturesLimitOrderRequest> for LimitOrderRequest {
    fn from(request: FuturesLimitOrderRequest) -> Self {
        Self {
            base_asset_id: request.base_asset_id,
            quote_asset_id: request.quote_asset_id,
            side: request.side,
            price: request.price,
            quantity: request.quantity,
        }
    }
}

<<<<<<< HEAD
/// Begin externally available testing functions
#[cfg(any(test, feature = "testing"))]
pub mod futures_controller_test_functions {
    use super::*;
    use fastcrypto::DIGEST_LEN;
    use gdex_types::crypto::ToFromBytes;
    use gdex_types::transaction::{create_transaction, serialize_protobuf, ControllerType, RequestType};
    use gdex_types::{account::AccountKeyPair, crypto::KeypairTraits, transaction::SignedTransaction};
    use narwhal_types::CertificateDigest;

    pub const PRIMARY_ASSET_ID: u64 = 0;

    pub fn generate_signed_limit_order(
        kp_sender: &AccountKeyPair,
        kp_admin: &AccountKeyPair,
=======
// INTERFACE

impl CreateMarketplaceRequest {
    pub fn new(quote_asset_id: u64) -> Self {
        CreateMarketplaceRequest { quote_asset_id }
    }
}

impl CreateMarketRequest {
    pub fn new(base_asset_id: u64) -> Self {
        CreateMarketRequest { base_asset_id }
    }
}

impl UpdateMarketParamsRequest {
    pub fn new(base_asset_id: u64, max_leverage: u64) -> Self {
        UpdateMarketParamsRequest {
            base_asset_id,
            max_leverage,
        }
    }
}

impl UpdateTimeRequest {
    pub fn new(latest_time: u64) -> Self {
        UpdateTimeRequest { latest_time }
    }
}

impl UpdatePricesRequest {
    pub fn new(latest_prices: Vec<u64>) -> Self {
        UpdatePricesRequest { latest_prices }
    }
}

// TODO should we use u64 here rather than i64
impl AccountDepositRequest {
    pub fn new(quantity: i64, market_admin: &AccountPubKey) -> Self {
        AccountDepositRequest {
            quantity,
            market_admin: Bytes::from(market_admin.as_ref().to_vec()),
        }
    }
}

impl AccountWithdrawalRequest {
    pub fn new(quantity: u64, market_admin: &AccountPubKey) -> Self {
        AccountWithdrawalRequest {
            quantity,
            market_admin: Bytes::from(market_admin.as_ref().to_vec()),
        }
    }
}

impl FuturesLimitOrderRequest {
    pub fn new(
>>>>>>> ae8d432b
        base_asset_id: u64,
        quote_asset_id: u64,
        side: u64,
        price: u64,
        quantity: u64,
<<<<<<< HEAD
    ) -> SignedTransaction {
        // TODO replace this with latest

        let request = FuturesLimitOrderRequest {
=======
        market_admin: &AccountPubKey,
    ) -> Self {
        FuturesLimitOrderRequest {
>>>>>>> ae8d432b
            base_asset_id,
            quote_asset_id,
            side,
            price,
            quantity,
<<<<<<< HEAD
            market_admin: bytes::Bytes::from(kp_admin.public().as_bytes().to_vec()),
        };

        let dummy_batch_digest = CertificateDigest::new([0; DIGEST_LEN]);

        let fee: u64 = 1000;
        let transaction = create_transaction(
            kp_sender.public().clone(),
            ControllerType::Futures,
            RequestType::FuturesLimitOrder,
            dummy_batch_digest,
            fee,
            serialize_protobuf(&request),
        );

        transaction.sign(kp_sender).unwrap()
=======
            market_admin: Bytes::from(market_admin.as_ref().to_vec()),
        }
>>>>>>> ae8d432b
    }
}<|MERGE_RESOLUTION|>--- conflicted
+++ resolved
@@ -12,7 +12,6 @@
 #[rustfmt::skip]
 #[allow(clippy::all)]
 mod futures_requests;
-
 pub use futures_requests::*;
 
 // HELPER
@@ -30,23 +29,6 @@
     }
 }
 
-<<<<<<< HEAD
-/// Begin externally available testing functions
-#[cfg(any(test, feature = "testing"))]
-pub mod futures_controller_test_functions {
-    use super::*;
-    use fastcrypto::DIGEST_LEN;
-    use gdex_types::crypto::ToFromBytes;
-    use gdex_types::transaction::{create_transaction, serialize_protobuf, ControllerType, RequestType};
-    use gdex_types::{account::AccountKeyPair, crypto::KeypairTraits, transaction::SignedTransaction};
-    use narwhal_types::CertificateDigest;
-
-    pub const PRIMARY_ASSET_ID: u64 = 0;
-
-    pub fn generate_signed_limit_order(
-        kp_sender: &AccountKeyPair,
-        kp_admin: &AccountKeyPair,
-=======
 // INTERFACE
 
 impl CreateMarketplaceRequest {
@@ -103,28 +85,52 @@
 
 impl FuturesLimitOrderRequest {
     pub fn new(
->>>>>>> ae8d432b
         base_asset_id: u64,
         quote_asset_id: u64,
         side: u64,
         price: u64,
         quantity: u64,
-<<<<<<< HEAD
-    ) -> SignedTransaction {
-        // TODO replace this with latest
-
-        let request = FuturesLimitOrderRequest {
-=======
         market_admin: &AccountPubKey,
     ) -> Self {
         FuturesLimitOrderRequest {
->>>>>>> ae8d432b
             base_asset_id,
             quote_asset_id,
             side,
             price,
             quantity,
-<<<<<<< HEAD
+            market_admin: Bytes::from(market_admin.as_ref().to_vec()),
+        }
+    }
+}
+/// Begin externally available testing functions
+#[cfg(any(test, feature = "testing"))]
+pub mod futures_controller_test_functions {
+    use super::*;
+    use fastcrypto::DIGEST_LEN;
+    use gdex_types::crypto::ToFromBytes;
+    use gdex_types::transaction::{create_transaction, serialize_protobuf, ControllerType, RequestType};
+    use gdex_types::{account::AccountKeyPair, crypto::KeypairTraits, transaction::SignedTransaction};
+    use narwhal_types::CertificateDigest;
+
+    pub const PRIMARY_ASSET_ID: u64 = 0;
+
+    pub fn generate_signed_limit_order(
+        kp_sender: &AccountKeyPair,
+        kp_admin: &AccountKeyPair,
+        base_asset_id: u64,
+        quote_asset_id: u64,
+        side: u64,
+        price: u64,
+        quantity: u64,
+    ) -> SignedTransaction {
+        // TODO replace this with latest
+
+        let request = FuturesLimitOrderRequest {
+            base_asset_id,
+            quote_asset_id,
+            side,
+            price,
+            quantity,
             market_admin: bytes::Bytes::from(kp_admin.public().as_bytes().to_vec()),
         };
 
@@ -141,9 +147,5 @@
         );
 
         transaction.sign(kp_sender).unwrap()
-=======
-            market_admin: Bytes::from(market_admin.as_ref().to_vec()),
-        }
->>>>>>> ae8d432b
     }
 }