--- conflicted
+++ resolved
@@ -26,13 +26,8 @@
         return join('..', 'benchmark-narwhal')
 
     @staticmethod
-<<<<<<< HEAD
-    def gdex_node_crate_path():
-        return '../'
-=======
     def gdex_build_path():
         return "../"
->>>>>>> 6ec4564b
 
     @staticmethod
     def examples_crate_path():
