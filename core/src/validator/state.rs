//! Copyright (c) 2022, Mysten Labs, Inc.
//! Copyright (c) 2022, BTI
//! SPDX-License-Identifier: Apache-2.0
//! This file is largely inspired by https://github.com/MystenLabs/sui/blob/main/crates/sui-core/src/authority.rs, commit #e91604e0863c86c77ea1def8d9bd116127bee0bcuse super::state::ValidatorState;
use super::genesis_state::ValidatorGenesisState;
use crate::validator::metrics::ValidatorMetrics;
use arc_swap::ArcSwap;
use async_trait::async_trait;
use fastcrypto::Hash;
use gdex_controller::master::MasterController;
use gdex_types::{
    account::ValidatorKeyPair,
    block::{Block, BlockCertificate, BlockDigest, BlockInfo, BlockNumber},
    committee::{Committee, ValidatorName},
    error::GDEXError,
    new_transaction::{
        NewSignedTransaction, NewTransaction, NewTransactionDigest,
        get_signed_transaction_body, hash_transaction,
        verify_signature, ConsensusTransaction
    }
};
use mysten_store::{
    reopen,
    rocks::{open_cf, DBMap},
    Map, Store,
};
use narwhal_consensus::ConsensusOutput;
use narwhal_executor::{ExecutionIndices, ExecutionState, SerializedTransaction};
use narwhal_types::CertificateDigest;

use std::{
    collections::HashMap,
    path::PathBuf,
    pin::Pin,
    sync::{
        atomic::{AtomicBool, AtomicU64, Ordering},
        Arc, Mutex,
    },
};
use tracing::{info, trace};
type ExecutionResult = Result<(), GDEXError>;

/// Tracks recently submitted transactions to implement transaction gating
pub struct ValidatorStore {
    /// The transaction map tracks recently submitted transactions
    transaction_cache: Mutex<HashMap<NewTransactionDigest, Option<BlockDigest>>>,
    block_digest_cache: Mutex<HashMap<BlockDigest, BlockNumber>>,
    // garbage collection depth
    gc_depth: u64,
    pub block_store: Store<BlockNumber, Block>,
    pub block_info_store: Store<BlockNumber, BlockInfo>,
    pub block_number: AtomicU64,
    // singleton store that keeps only the most recent block info at key 0
    pub last_block_info_store: Store<u64, BlockInfo>,
}

impl ValidatorStore {
    const BLOCKS_CF: &'static str = "blocks";
    const BLOCK_INFO_CF: &'static str = "block_info";
    const LAST_BLOCK_CF: &'static str = "last_block";

    pub fn reopen<Path: AsRef<std::path::Path>>(store_path: Path) -> Self {
        let rocksdb = open_cf(
            store_path,
            None,
            &[Self::BLOCKS_CF, Self::BLOCK_INFO_CF, Self::LAST_BLOCK_CF],
        )
        .expect("Cannot open database");

        let (block_map, block_info_map, last_block_map) = reopen!(&rocksdb,
            Self::BLOCKS_CF;<BlockNumber, Block>,
            Self::BLOCK_INFO_CF;<BlockNumber, BlockInfo>,
            Self::LAST_BLOCK_CF;<u64, BlockInfo>
        );

        let block_number_from_dbmap = last_block_map.get(&0_u64);

        let block_store = Store::new(block_map);
        let block_info_store = Store::new(block_info_map);
        let last_block_info_store = Store::new(last_block_map);

        // TODO load the state if last block is not 0, i.e. not at genesis
        let block_number = match block_number_from_dbmap {
            Ok(o) => {
                if let Some(v) = o {
                    v.block_number
                    // mark for replay somehow here
                } else {
                    0
                }
            }
            Err(_) => 0,
        };

        let block_digest_cache = Mutex::new(HashMap::new());
        // TODO - cleanup writing dummy block
        if block_number == 0 {
            block_digest_cache
                .lock()
                .unwrap()
                .insert(CertificateDigest::new([0; 32]), 0);
        }

        Self {
            transaction_cache: Mutex::new(HashMap::new()),
            block_digest_cache,
            gc_depth: 50,
            block_store,
            block_info_store,
            block_number: AtomicU64::new(block_number),
            last_block_info_store,
        }
    }

    pub fn cache_contains_transaction(&self, transaction: &NewTransaction) -> bool {
        let transaction_digest = hash_transaction(transaction);
        return self.transaction_cache.lock().unwrap().contains_key(&transaction_digest);
    }

    pub fn cache_contains_block_digest(&self, block_digest: &BlockDigest) -> bool {
        return self.block_digest_cache.lock().unwrap().contains_key(block_digest);
    }

    pub fn insert_unconfirmed_transaction(&self, transaction: &NewTransaction) {
        let transaction_digest = hash_transaction(transaction);
        self.transaction_cache.lock().unwrap().insert(
            transaction_digest,
            None, // Insert with no block digest, a digest will be added after confirmation
        );
    }

<<<<<<< HEAD
    pub fn insert_confirmed_transaction(&self, transaction: &NewTransaction, consensus_output: &ConsensusOutput) {
        let transaction_digest = hash_transaction(transaction);
=======
    pub fn insert_confirmed_transaction(
        &self,
        transaction: &Transaction,
        consensus_output: &ConsensusOutput,
    ) -> Result<(), GDEXError> {
        let transaction_digest = transaction.digest();
>>>>>>> 32589d53
        let block_digest = consensus_output.certificate.digest();

        // return an error if transaction has already been seen before
        if let Some(digest) = self.transaction_cache.lock().unwrap().get(&transaction_digest) {
            if digest.is_some() {
                return Err(GDEXError::TransactionDuplicate);
            }
        }

        self.transaction_cache
            .lock()
            .unwrap()
            .insert(transaction_digest, Some(block_digest));
        self.block_digest_cache
            .lock()
            .unwrap()
            .insert(block_digest, consensus_output.consensus_index);
        Ok(())
    }

    pub async fn write_latest_block(
        &self,
        block_certificate: BlockCertificate,
        transactions: Vec<(SerializedTransaction, ExecutionResult)>,
    ) {
        // TODO - is there a way to acquire a mutable reference to the block-number without demanding &mut self?
        // this would allow us to avoid separate commands to load and add to the counter

        let block_number = self.block_number.load(std::sync::atomic::Ordering::SeqCst);
        let block_digest = block_certificate.digest();

        let block = Block {
            block_certificate: block_certificate.clone(),
            transactions,
        };

        let block_info = BlockInfo {
            block_number,
            block_digest,
        };

        // write-out the block information to associated stores
        self.block_store.write(block_number, block.clone()).await;
        self.block_info_store.write(block_number, block_info.clone()).await;
        self.last_block_info_store.write(0, block_info).await;
        // update the block number
        self.block_number.fetch_add(1, std::sync::atomic::Ordering::SeqCst);
    }

    pub fn prune(&self) {
        let mut locked_block_digest_cache = self.block_digest_cache.lock().unwrap();
        if locked_block_digest_cache.len() > self.gc_depth as usize {
            let mut threshold = locked_block_digest_cache.values().max().unwrap() - self.gc_depth;
            locked_block_digest_cache.retain(|_k, v| v > &mut threshold);
            self.transaction_cache
                .lock()
                .unwrap()
                .retain(|_k, v| v.is_none() || locked_block_digest_cache.contains_key(&v.unwrap()));
        }
    }
}

impl Default for ValidatorStore {
    fn default() -> Self {
        let store_path = tempfile::tempdir()
            .expect("Failed to open temporary directory")
            .into_path();
        Self::reopen(store_path)
    }
}

pub type StableSyncValidatorSigner = Pin<Arc<ValidatorKeyPair>>;

/// Encapsulates all state of the necessary state for a validator
/// drives execution of transactions and ensures safety
pub struct ValidatorState {
    // Fixed size, static, identity of the validator
    /// The name of this validator.
    pub name: ValidatorName,
    /// The signature key of the validator.
    pub secret: StableSyncValidatorSigner,
    /// A global lock to halt all transaction/cert processing.
    halted: AtomicBool,
    // Epoch related information.
    /// Committee of this GDEX instance.
    pub committee: ArcSwap<Committee>,
    /// NodeConfig for this node
    /// Controller of various blockchain modules
    pub master_controller: MasterController,
    /// A map of transactions which have been seen
    pub validator_store: ValidatorStore,
    /// Metrics around blockchain operations
    pub metrics: ValidatorMetrics,
}

impl ValidatorState {
    // TODO: This function takes both committee and genesis as parameter.
    // Technically genesis already contains committee information. Could consider merging them.
    pub fn new(
        name: ValidatorName,
        secret: StableSyncValidatorSigner,
        genesis: &ValidatorGenesisState,
        store_db_path: &PathBuf,
    ) -> Self {
        ValidatorState {
            name,
            secret,
            halted: AtomicBool::new(false),
            committee: ArcSwap::from(Arc::new(genesis.committee().unwrap())),
            master_controller: genesis.master_controller().clone(),
            validator_store: ValidatorStore::reopen(store_db_path),
            metrics: ValidatorMetrics::default(),
        }
    }

    pub fn halt_validator(&self) {
        self.halted.store(true, Ordering::Relaxed);
    }

    pub fn unhalt_validator(&self) {
        self.halted.store(false, Ordering::Relaxed);
    }

    pub fn is_halted(&self) -> bool {
        self.halted.load(Ordering::Relaxed)
    }
}

impl ValidatorState {
    /// Initiate a new transaction.
    pub fn handle_pre_consensus_transaction(&self, signed_transaction: &NewSignedTransaction) -> Result<(), GDEXError> {
        trace!("Handling a new pre-consensus transaction with the ValidatorState",);
        let transaction = get_signed_transaction_body(signed_transaction)?;
        self.validator_store
            .insert_unconfirmed_transaction(transaction);
        Ok(())
    }
}

#[async_trait]
impl ExecutionState for ValidatorState {
    type Transaction = ConsensusTransaction;
    type Error = GDEXError;
    type Outcome = (ConsensusOutput, ExecutionIndices, ExecutionResult);

    async fn handle_consensus_transaction(
        &self,
        consensus_output: &narwhal_consensus::ConsensusOutput,
        execution_indices: ExecutionIndices,
        consensus_transaction: Self::Transaction,
    ) -> Result<Self::Outcome, Self::Error> {
        self.metrics.increment_num_transactions_consensus();

        // deserialize signed transaction
        let new_signed_transaction = consensus_transaction.get_payload()
            .map_err(|e| tonic::Status::internal(e.to_string()))?;
        let _ = verify_signature(&new_signed_transaction)
            .map_err(|e| tonic::Status::invalid_argument(e.to_string()))?;

        // get transaction
        let new_transaction = get_signed_transaction_body(&new_signed_transaction)?;

        // TODO we need to dedupe here

        // cache confirmed transaction
        self.validator_store
<<<<<<< HEAD
            .insert_confirmed_transaction(new_transaction, consensus_output);
=======
            .insert_confirmed_transaction(transaction, consensus_output)?;
>>>>>>> 32589d53

        let result = self.master_controller.handle_consensus_transaction(new_transaction);

        Ok((consensus_output.clone(), execution_indices, result))
    }

    fn ask_consensus_write_lock(&self) -> bool {
        info!("Asking consensus write lock");
        true
    }

    fn release_consensus_write_lock(&self) {
        info!("releasing consensus write lock");
    }

    async fn load_execution_indices(&self) -> Result<ExecutionIndices, Self::Error> {
        Ok(ExecutionIndices::default())
    }

    fn deserialize(bytes: &[u8]) -> Result<Self::Transaction, bincode::Error> {
        bincode::deserialize(bytes)
    }
}

#[cfg(test)]
mod test_validator_state {
    use super::*;
    use crate::{
        builder::genesis_state::GenesisStateBuilder,
        genesis_ceremony::{VALIDATOR_BALANCE, VALIDATOR_FUNDING_AMOUNT},
    };
    use fastcrypto::{generate_production_keypair, DIGEST_LEN};
    use gdex_types::{
        account::ValidatorPubKeyBytes,
        crypto::{get_key_pair_from_rng, KeypairTraits, Signer},
        node::ValidatorInfo,
        order_book::OrderSide,
        new_transaction::{NewSignedTransaction, NewTransaction, new_create_payment_transaction,
                          new_create_create_orderbook_transaction, new_create_create_asset_transaction,
                          new_create_limit_order_transaction, new_create_update_order_transaction,
                          new_create_cancel_order_transaction, sign_transaction},
        utils,
    };
    use narwhal_consensus::ConsensusOutput;
    use narwhal_crypto::KeyPair;
    use narwhal_executor::ExecutionIndices;
    use narwhal_types::{Certificate, Header};

    #[tokio::test]
    pub async fn single_node_init() {
        let master_controller = MasterController::default();
        master_controller.initialize_controllers();
        master_controller.initialize_controller_accounts();

        let key: ValidatorKeyPair =
            get_key_pair_from_rng::<ValidatorKeyPair, rand::rngs::OsRng>(&mut rand::rngs::OsRng);
        let public_key = ValidatorPubKeyBytes::from(key.public());
        let secret = Arc::pin(key);

        let validator = ValidatorInfo {
            name: "0".into(),
            public_key,
            stake: VALIDATOR_FUNDING_AMOUNT,
            balance: VALIDATOR_BALANCE,
            delegation: 0,
            network_address: utils::new_network_address(),
            narwhal_primary_to_primary: utils::new_network_address(),
            narwhal_worker_to_primary: utils::new_network_address(),
            narwhal_primary_to_worker: vec![utils::new_network_address()],
            narwhal_worker_to_worker: vec![utils::new_network_address()],
            narwhal_consensus_addresses: vec![utils::new_network_address()],
        };

        let builder = GenesisStateBuilder::new()
            .set_master_controller(master_controller)
            .add_validator(validator);

        let genesis = builder.build();
        let store_path = tempfile::tempdir()
            .expect("Failed to open temporary directory")
            .into_path();
        let validator = ValidatorState::new(public_key, secret, &genesis, &store_path);

        validator.halt_validator();
        validator.unhalt_validator();
    }

    fn create_test_validator() -> ValidatorState {
        let master_controller = MasterController::default();
        master_controller.initialize_controllers();
        master_controller.initialize_controller_accounts();

        let key: ValidatorKeyPair =
            get_key_pair_from_rng::<ValidatorKeyPair, rand::rngs::OsRng>(&mut rand::rngs::OsRng);
        let public_key = ValidatorPubKeyBytes::from(key.public());
        let secret = Arc::pin(key);

        let validator = ValidatorInfo {
            name: "0".into(),
            public_key,
            stake: VALIDATOR_FUNDING_AMOUNT,
            balance: VALIDATOR_BALANCE,
            delegation: 0,
            network_address: utils::new_network_address(),
            narwhal_primary_to_primary: utils::new_network_address(),
            narwhal_worker_to_primary: utils::new_network_address(),
            narwhal_primary_to_worker: vec![utils::new_network_address()],
            narwhal_worker_to_worker: vec![utils::new_network_address()],
            narwhal_consensus_addresses: vec![utils::new_network_address()],
        };

        let builder = GenesisStateBuilder::new()
            .set_master_controller(master_controller)
            .add_validator(validator);

        let genesis = builder.build();
        let store_path = tempfile::tempdir()
            .expect("Failed to open temporary directory")
            .into_path();

        ValidatorState::new(public_key, secret, &genesis, &store_path)
    }

    fn create_test_execution_indices() -> ExecutionIndices {
        ExecutionIndices {
            next_certificate_index: 1,
            next_batch_index: 1,
            next_transaction_index: 1,
        }
    }

    fn create_test_consensus_output() -> ConsensusOutput {
        let dummy_header = Header::default();
        let dummy_certificate = Certificate {
            header: dummy_header,
            votes: Vec::new(),
        };
        ConsensusOutput {
            certificate: dummy_certificate,
            consensus_index: 1,
        }
    }

    #[allow(unused_must_use)]
    #[tokio::test]
    pub async fn process_create_asset_txn() {
        let validator: ValidatorState = create_test_validator();
        let dummy_consensus_output = create_test_consensus_output();
        let dummy_execution_indices = create_test_execution_indices();

        // create asset transaction
        let sender_kp = generate_production_keypair::<KeyPair>();
        let recent_block_hash = BlockDigest::new([0; DIGEST_LEN]);
        let gas: u64 = 1000;
        let new_transaction = new_create_create_asset_transaction(sender_kp.public().clone(), 0, gas, recent_block_hash);
        let new_signed_transaction = match sign_transaction(&sender_kp, new_transaction) {
            Ok(t) => t,
            _ => panic!("Error signing transaction"),
        };

        let consensus_transaction = ConsensusTransaction::new(&new_signed_transaction);

        validator
            .handle_consensus_transaction(
                &dummy_consensus_output,
                dummy_execution_indices.clone(),
                consensus_transaction,
            )
            .await
            .unwrap();
    }

    #[allow(unused_must_use)]
    #[tokio::test]
    pub async fn process_payment_txn() {
        let validator: ValidatorState = create_test_validator();
        let dummy_consensus_output = create_test_consensus_output();
        let dummy_execution_indices = create_test_execution_indices();

        // create asset transaction
        let sender_kp = generate_production_keypair::<KeyPair>();
        let recent_block_hash = BlockDigest::new([0; DIGEST_LEN]);
        let gas: u64 = 1000;
        let new_transaction = new_create_create_asset_transaction(sender_kp.public().clone(), 0, gas, recent_block_hash);
        let new_signed_transaction = match sign_transaction(&sender_kp, new_transaction) {
            Ok(t) => t,
            _ => panic!("Error signing transaction"),
        };

        let consensus_transaction = ConsensusTransaction::new(&new_signed_transaction);

        validator
            .handle_consensus_transaction(
                &dummy_consensus_output,
                dummy_execution_indices.clone(),
                consensus_transaction,
            )
            .await
            .unwrap();

        // create payment transaction
        const TEST_ASSET_ID: u64 = 0;
        const TEST_AMOUNT: u64 = 1000000;
        let receiver_kp = generate_production_keypair::<KeyPair>();
        let gas: u64 = 1000;
        let new_transaction = new_create_payment_transaction(sender_kp.public().clone(), receiver_kp.public(), TEST_ASSET_ID, TEST_AMOUNT, gas, recent_block_hash);
        let new_signed_transaction = match sign_transaction(&sender_kp, new_transaction) {
            Ok(t) => t,
            _ => panic!("Error signing transaction"),
        };

        let consensus_transaction = ConsensusTransaction::new(&new_signed_transaction);

        validator
            .handle_consensus_transaction(
                &dummy_consensus_output,
                dummy_execution_indices.clone(),
                consensus_transaction,
            )
            .await
            .unwrap();
    }

    #[allow(unused_must_use)]
    #[tokio::test]
    pub async fn process_create_orderbook_transaction() {
        let validator: ValidatorState = create_test_validator();
        let dummy_consensus_output = create_test_consensus_output();
        let dummy_execution_indices = create_test_execution_indices();

        // create asset transaction
        let sender_kp = generate_production_keypair::<KeyPair>();
        let recent_block_hash = BlockDigest::new([0; DIGEST_LEN]);
<<<<<<< HEAD
        let gas: u64 = 1000;
        let new_transaction = new_create_create_asset_transaction(sender_kp.public().clone(), 0, gas, recent_block_hash);
        let new_signed_transaction = match sign_transaction(&sender_kp, new_transaction) {
            Ok(t) => t,
            _ => panic!("Error signing transaction"),
        };

        let consensus_transaction = ConsensusTransaction::new(&new_signed_transaction);
=======
>>>>>>> 32589d53

        for asset_number in 0..5 {
            let create_asset_txn = create_asset_creation_transaction(&sender_kp, recent_block_hash, asset_number);
            let signed_digest = sender_kp.sign(&create_asset_txn.digest().get_array()[..]);
            let signed_create_asset_txn =
                SignedTransaction::new(sender_kp.public().clone(), create_asset_txn, signed_digest);

            validator
                .handle_consensus_transaction(
                    &dummy_consensus_output,
                    dummy_execution_indices.clone(),
                    consensus_transaction.clone(),
                )
                .await
                .unwrap();
        }

        // create orderbook transaction
        const TEST_BASE_ASSET_ID: u64 = 1;
        const TEST_QUOTE_ASSET_ID: u64 = 2;
        let sender_kp = generate_production_keypair::<KeyPair>();
        let recent_block_hash = BlockDigest::new([0; DIGEST_LEN]);
        let gas: u64 = 1000;
        let new_transaction = new_create_create_orderbook_transaction(sender_kp.public().clone(), TEST_BASE_ASSET_ID, TEST_QUOTE_ASSET_ID, gas, recent_block_hash);
        let new_signed_transaction = match sign_transaction(&sender_kp, new_transaction) {
            Ok(t) => t,
            _ => panic!("Error signing transaction"),
        };

        let consensus_transaction = ConsensusTransaction::new(&new_signed_transaction);

        validator
            .handle_consensus_transaction(
                &dummy_consensus_output,
                dummy_execution_indices.clone(),
                consensus_transaction,
            )
            .await
            .unwrap();
    }

    #[allow(unused_must_use)]
    #[tokio::test]
    pub async fn process_place_limit_order_and_cancel_transaction() {
        let validator: ValidatorState = create_test_validator();
        let dummy_consensus_output = create_test_consensus_output();
        let dummy_execution_indices = create_test_execution_indices();

        // create asset transaction
        let sender_kp = generate_production_keypair::<KeyPair>();
        let recent_block_hash = BlockDigest::new([0; DIGEST_LEN]);
<<<<<<< HEAD
        let gas: u64 = 1000;
        let new_transaction = new_create_create_asset_transaction(sender_kp.public().clone(), 0, gas, recent_block_hash);
        let new_signed_transaction = match sign_transaction(&sender_kp, new_transaction) {
            Ok(t) => t,
            _ => panic!("Error signing transaction"),
        };

        let consensus_transaction = ConsensusTransaction::new(&new_signed_transaction);
=======
>>>>>>> 32589d53

        for asset_number in 0..5 {
            let create_asset_txn = create_asset_creation_transaction(&sender_kp, recent_block_hash, asset_number);
            let signed_digest = sender_kp.sign(&create_asset_txn.digest().get_array()[..]);
            let signed_create_asset_txn =
                SignedTransaction::new(sender_kp.public().clone(), create_asset_txn, signed_digest);

            validator
                .handle_consensus_transaction(
                    &dummy_consensus_output,
                    dummy_execution_indices.clone(),
                    consensus_transaction.clone(),
                )
                .await
                .unwrap();
        }

        // create orderbook transaction
        const TEST_BASE_ASSET_ID: u64 = 1;
        const TEST_QUOTE_ASSET_ID: u64 = 2;
        let recent_block_hash = BlockDigest::new([0; DIGEST_LEN]);
        let gas: u64 = 1000;
        let new_transaction = new_create_create_orderbook_transaction(sender_kp.public().clone(), TEST_BASE_ASSET_ID, TEST_QUOTE_ASSET_ID, gas, recent_block_hash);
        let new_signed_transaction = match sign_transaction(&sender_kp, new_transaction) {
            Ok(t) => t,
            _ => panic!("Error signing transaction"),
        };

        let consensus_transaction = ConsensusTransaction::new(&new_signed_transaction);

        validator
            .handle_consensus_transaction(
                &dummy_consensus_output,
                dummy_execution_indices.clone(),
                consensus_transaction,
            )
            .await
            .unwrap();

        const TEST_PRICE: u64 = 100;
        const TEST_QUANTITY: u64 = 100;
        let local_timestamp: u64 = 16000000;
        let gas: u64 = 1000;
        let new_transaction = new_create_limit_order_transaction(sender_kp.public().clone(), TEST_BASE_ASSET_ID, TEST_QUOTE_ASSET_ID, OrderSide::Bid as u64, TEST_PRICE, TEST_QUANTITY, local_timestamp, gas, recent_block_hash);
        let new_signed_transaction = match sign_transaction(&sender_kp, new_transaction) {
            Ok(t) => t,
            _ => panic!("Error signing transaction"),
        };

        let consensus_transaction = ConsensusTransaction::new(&new_signed_transaction);

        validator
            .handle_consensus_transaction(
                &dummy_consensus_output,
                dummy_execution_indices.clone(),
                consensus_transaction,
            )
            .await
            .unwrap();

        // cancel order
        const TEST_ORDER_ID: u64 = 1;
        let local_timestamp: u64 = 16000000;
        let gas: u64 = 1000;
        let new_transaction = new_create_cancel_order_transaction(sender_kp.public().clone(), TEST_BASE_ASSET_ID, TEST_QUOTE_ASSET_ID, OrderSide::Bid as u64, local_timestamp, TEST_ORDER_ID, gas, recent_block_hash);
        let new_signed_transaction = match sign_transaction(&sender_kp, new_transaction) {
            Ok(t) => t,
            _ => panic!("Error signing transaction"),
        };

        let consensus_transaction = ConsensusTransaction::new(&new_signed_transaction);

        validator
            .handle_consensus_transaction(
                &dummy_consensus_output,
                dummy_execution_indices.clone(),
                consensus_transaction,
            )
            .await
            .unwrap();
    }

    #[allow(unused_must_use)]
    #[tokio::test]
    pub async fn process_place_limit_order_and_update_transaction() {
        let validator: ValidatorState = create_test_validator();
        let dummy_consensus_output = create_test_consensus_output();
        let dummy_execution_indices = create_test_execution_indices();

        // create asset transaction
        let sender_kp = generate_production_keypair::<KeyPair>();
        let recent_block_hash = BlockDigest::new([0; DIGEST_LEN]);
<<<<<<< HEAD
        let gas: u64 = 1000;
        let new_transaction = new_create_create_asset_transaction(sender_kp.public().clone(), 0, gas, recent_block_hash);
        let new_signed_transaction = match sign_transaction(&sender_kp, new_transaction) {
            Ok(t) => t,
            _ => panic!("Error signing transaction"),
        };
        
        let consensus_transaction = ConsensusTransaction::new(&new_signed_transaction);
=======
>>>>>>> 32589d53

        for asset_number in 0..5 {
            let create_asset_txn = create_asset_creation_transaction(&sender_kp, recent_block_hash, asset_number);
            let signed_digest = sender_kp.sign(&create_asset_txn.digest().get_array()[..]);
            let signed_create_asset_txn =
                SignedTransaction::new(sender_kp.public().clone(), create_asset_txn, signed_digest);

            validator
                .handle_consensus_transaction(
                    &dummy_consensus_output,
                    dummy_execution_indices.clone(),
                    consensus_transaction.clone(),
                )
                .await
                .unwrap();
        }

        // create orderbook transaction
        const TEST_BASE_ASSET_ID: u64 = 1;
        const TEST_QUOTE_ASSET_ID: u64 = 2;
        let recent_block_hash = BlockDigest::new([0; DIGEST_LEN]);
        let gas: u64 = 1000;
        let new_transaction = new_create_create_orderbook_transaction(sender_kp.public().clone(), TEST_BASE_ASSET_ID, TEST_QUOTE_ASSET_ID, gas, recent_block_hash);
        let new_signed_transaction = match sign_transaction(&sender_kp, new_transaction) {
            Ok(t) => t,
            _ => panic!("Error signing transaction"),
        };

        let consensus_transaction = ConsensusTransaction::new(&new_signed_transaction);

        validator
            .handle_consensus_transaction(
                &dummy_consensus_output,
                dummy_execution_indices.clone(),
                consensus_transaction,
            )
            .await
            .unwrap();

        // create limit order transaction
        const TEST_PRICE: u64 = 100;
        const TEST_QUANTITY: u64 = 100;
        let local_timestamp: u64 = 16000000;
        let gas: u64 = 1000;
        let new_transaction = new_create_limit_order_transaction(sender_kp.public().clone(), TEST_BASE_ASSET_ID, TEST_QUOTE_ASSET_ID, OrderSide::Bid as u64, TEST_PRICE, TEST_QUANTITY, local_timestamp, gas, recent_block_hash);
        let new_signed_transaction = match sign_transaction(&sender_kp, new_transaction) {
            Ok(t) => t,
            _ => panic!("Error signing transaction"),
        };

        let consensus_transaction = ConsensusTransaction::new(&new_signed_transaction);

        validator
            .handle_consensus_transaction(
                &dummy_consensus_output,
                dummy_execution_indices.clone(),
                consensus_transaction,
            )
            .await
            .unwrap();

        // cancel order
        const TEST_ORDER_ID: u64 = 1;
        let local_timestamp: u64 = 16000000;
        let gas: u64 = 1000;
        let new_transaction = new_create_update_order_transaction(sender_kp.public().clone(), TEST_BASE_ASSET_ID, TEST_QUOTE_ASSET_ID, OrderSide::Bid as u64, TEST_PRICE, TEST_QUANTITY, local_timestamp, TEST_ORDER_ID, gas, recent_block_hash);
        let new_signed_transaction = match sign_transaction(&sender_kp, new_transaction) {
            Ok(t) => t,
            _ => panic!("Error signing transaction"),
        };
        
        let consensus_transaction = ConsensusTransaction::new(&new_signed_transaction);

        validator
            .handle_consensus_transaction(
                &dummy_consensus_output,
                dummy_execution_indices.clone(),
                consensus_transaction,
            )
            .await
            .unwrap();
    }
}<|MERGE_RESOLUTION|>--- conflicted
+++ resolved
@@ -129,17 +129,12 @@
         );
     }
 
-<<<<<<< HEAD
-    pub fn insert_confirmed_transaction(&self, transaction: &NewTransaction, consensus_output: &ConsensusOutput) {
-        let transaction_digest = hash_transaction(transaction);
-=======
     pub fn insert_confirmed_transaction(
         &self,
-        transaction: &Transaction,
+        transaction: &NewTransaction,
         consensus_output: &ConsensusOutput,
     ) -> Result<(), GDEXError> {
-        let transaction_digest = transaction.digest();
->>>>>>> 32589d53
+        let transaction_digest = hash_transaction(transaction);
         let block_digest = consensus_output.certificate.digest();
 
         // return an error if transaction has already been seen before
@@ -306,11 +301,7 @@
 
         // cache confirmed transaction
         self.validator_store
-<<<<<<< HEAD
-            .insert_confirmed_transaction(new_transaction, consensus_output);
-=======
-            .insert_confirmed_transaction(transaction, consensus_output)?;
->>>>>>> 32589d53
+            .insert_confirmed_transaction(new_transaction, consensus_output)?;
 
         let result = self.master_controller.handle_consensus_transaction(new_transaction);
 
@@ -544,7 +535,6 @@
         // create asset transaction
         let sender_kp = generate_production_keypair::<KeyPair>();
         let recent_block_hash = BlockDigest::new([0; DIGEST_LEN]);
-<<<<<<< HEAD
         let gas: u64 = 1000;
         let new_transaction = new_create_create_asset_transaction(sender_kp.public().clone(), 0, gas, recent_block_hash);
         let new_signed_transaction = match sign_transaction(&sender_kp, new_transaction) {
@@ -553,8 +543,6 @@
         };
 
         let consensus_transaction = ConsensusTransaction::new(&new_signed_transaction);
-=======
->>>>>>> 32589d53
 
         for asset_number in 0..5 {
             let create_asset_txn = create_asset_creation_transaction(&sender_kp, recent_block_hash, asset_number);
@@ -606,7 +594,6 @@
         // create asset transaction
         let sender_kp = generate_production_keypair::<KeyPair>();
         let recent_block_hash = BlockDigest::new([0; DIGEST_LEN]);
-<<<<<<< HEAD
         let gas: u64 = 1000;
         let new_transaction = new_create_create_asset_transaction(sender_kp.public().clone(), 0, gas, recent_block_hash);
         let new_signed_transaction = match sign_transaction(&sender_kp, new_transaction) {
@@ -615,8 +602,6 @@
         };
 
         let consensus_transaction = ConsensusTransaction::new(&new_signed_transaction);
-=======
->>>>>>> 32589d53
 
         for asset_number in 0..5 {
             let create_asset_txn = create_asset_creation_transaction(&sender_kp, recent_block_hash, asset_number);
@@ -709,7 +694,6 @@
         // create asset transaction
         let sender_kp = generate_production_keypair::<KeyPair>();
         let recent_block_hash = BlockDigest::new([0; DIGEST_LEN]);
-<<<<<<< HEAD
         let gas: u64 = 1000;
         let new_transaction = new_create_create_asset_transaction(sender_kp.public().clone(), 0, gas, recent_block_hash);
         let new_signed_transaction = match sign_transaction(&sender_kp, new_transaction) {
@@ -718,8 +702,6 @@
         };
         
         let consensus_transaction = ConsensusTransaction::new(&new_signed_transaction);
-=======
->>>>>>> 32589d53
 
         for asset_number in 0..5 {
             let create_asset_txn = create_asset_creation_transaction(&sender_kp, recent_block_hash, asset_number);
