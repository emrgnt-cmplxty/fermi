--- conflicted
+++ resolved
@@ -8,20 +8,14 @@
 
 #[derive(Clone, Debug, Deserialize, Serialize, Default)]
 pub struct Block {
-<<<<<<< HEAD
     pub block_certificate: BlockCertificate,
-=======
     pub block_number: BlockNumber,
->>>>>>> 902fe11d
     pub transactions: Vec<SerializedTransaction>,
 }
 
-#[derive(Clone, Debug, Deserialize, Serialize)]
+#[derive(Clone, Debug, Deserialize, Serialize, Default)]
 pub struct BlockInfo {
+    pub block_certificate: BlockCertificate,
     pub block_number: BlockNumber,
-<<<<<<< HEAD
     pub block_digest: BlockDigest,
-=======
-    pub block_certificate: BlockCertificate,
->>>>>>> 902fe11d
 }