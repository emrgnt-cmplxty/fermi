//! Copyright (c) 2022, Mysten Labs, Inc.
//! Copyright (c) 2022, BTI
//! SPDX-License-Identifier: Apache-2.0
//! This file is largely inspired by https://github.com/MystenLabs/sui/blob/main/crates/sui-core/src/authority.rs, commit #e91604e0863c86c77ea1def8d9bd116127bee0bcuse super::state::ValidatorState;
use super::genesis_state::ValidatorGenesisState;
use crate::validator::metrics::ValidatorMetrics;
use arc_swap::ArcSwap;
use async_trait::async_trait;
use fastcrypto::Hash;
use gdex_controller::master::MasterController;
use gdex_types::transaction::Transaction;
use gdex_types::{
    account::ValidatorKeyPair,
    block::{Block, BlockCertificate, BlockDigest, BlockInfo, BlockNumber},
    committee::{Committee, ValidatorName},
    error::GDEXError,
    order_book::OrderbookSnap,
    transaction::{SignedTransaction, TransactionDigest},
};
use mysten_store::{
    reopen,
    rocks::{open_cf, DBMap},
    Map, Store,
};
use narwhal_consensus::ConsensusOutput;
use narwhal_executor::{ExecutionIndices, ExecutionState, SerializedTransaction};
use narwhal_types::CertificateDigest;
use std::{
    collections::HashMap,
    path::PathBuf,
    pin::Pin,
    sync::{
        atomic::{AtomicBool, AtomicU64, Ordering},
        Arc, Mutex,
    },
    time::{SystemTime, UNIX_EPOCH},
};
use tracing::{info, trace};
type ExecutionResult = Result<(), GDEXError>;

/// Tracks recently submitted transactions to implement transaction gating
pub struct ValidatorStore {
    /// The transaction map tracks recently submitted transactions
    transaction_cache: Mutex<HashMap<TransactionDigest, Option<BlockDigest>>>,
    block_digest_cache: Mutex<HashMap<BlockDigest, BlockNumber>>,
    // garbage collection depth
    gc_depth: u64,
    pub block_store: Store<BlockNumber, Block>,
    pub block_info_store: Store<BlockNumber, BlockInfo>,
    pub block_number: AtomicU64,
    // singleton store that keeps only the most recent block info at key 0
    pub last_block_info_store: Store<u64, BlockInfo>,
    // store of orderbook snaps
    pub latest_orderbook_snap_store: Store<String, OrderbookSnap>,
}

impl ValidatorStore {
    const BLOCKS_CF: &'static str = "blocks";
    const BLOCK_INFO_CF: &'static str = "block_info";
    const LAST_BLOCK_CF: &'static str = "last_block";

    pub fn reopen<Path: AsRef<std::path::Path>>(store_path: Path) -> Self {
        let rocksdb = open_cf(
            store_path,
            None,
            &[Self::BLOCKS_CF, Self::BLOCK_INFO_CF, Self::LAST_BLOCK_CF],
        )
        .expect("Cannot open database");

        let (block_map, block_info_map, last_block_map, orderbook_snap_map) = reopen!(&rocksdb,
            Self::BLOCKS_CF;<BlockNumber, Block>,
            Self::BLOCK_INFO_CF;<BlockNumber, BlockInfo>,
            Self::LAST_BLOCK_CF;<u64, BlockInfo>,
            Self::LAST_BLOCK_CF;<String, OrderbookSnap>
        );

        let block_number_from_dbmap = last_block_map.get(&0_u64);

        let block_store = Store::new(block_map);
        let block_info_store = Store::new(block_info_map);
        let last_block_info_store = Store::new(last_block_map);
        let latest_orderbook_snap_store = Store::new(orderbook_snap_map);

        // TODO load the state if last block is not 0, i.e. not at genesis
        let block_number = match block_number_from_dbmap {
            Ok(o) => {
                if let Some(v) = o {
                    v.block_number
                    // mark for replay somehow here
                } else {
                    0
                }
            }
            Err(_) => 0,
        };

        let block_digest_cache = Mutex::new(HashMap::new());
        // TODO - cleanup writing dummy block
        if block_number == 0 {
            block_digest_cache
                .lock()
                .unwrap()
                .insert(CertificateDigest::new([0; 32]), 0);
        }

        Self {
            transaction_cache: Mutex::new(HashMap::new()),
            block_digest_cache,
            gc_depth: 50,
            block_store,
            block_info_store,
            block_number: AtomicU64::new(block_number),
            last_block_info_store,
            latest_orderbook_snap_store,
        }
    }

    pub fn cache_contains_transaction(&self, transaction: &Transaction) -> bool {
        let transaction_digest = transaction.digest();
        return self.transaction_cache.lock().unwrap().contains_key(&transaction_digest);
    }

    pub fn cache_contains_block_digest(&self, block_digest: &BlockDigest) -> bool {
        return self.block_digest_cache.lock().unwrap().contains_key(block_digest);
    }

    pub fn insert_unconfirmed_transaction(&self, transaction: &Transaction) {
        let transaction_digest = transaction.digest();
        self.transaction_cache.lock().unwrap().insert(
            transaction_digest,
            None, // Insert with no block digest, a digest will be added after confirmation
        );
    }

    pub fn insert_confirmed_transaction(
        &self,
        transaction: &Transaction,
        consensus_output: &ConsensusOutput,
    ) -> Result<(), GDEXError> {
        let transaction_digest = transaction.digest();
        let block_digest = consensus_output.certificate.digest();

        // return an error if transaction has already been seen before
        if let Some(digest) = self.transaction_cache.lock().unwrap().get(&transaction_digest) {
            if digest.is_some() {
                return Err(GDEXError::TransactionDuplicate);
            }
        }

        self.transaction_cache
            .lock()
            .unwrap()
            .insert(transaction_digest, Some(block_digest));
        self.block_digest_cache
            .lock()
            .unwrap()
            .insert(block_digest, consensus_output.consensus_index);
        Ok(())
    }

    pub async fn write_latest_block(
        &self,
        block_certificate: BlockCertificate,
<<<<<<< HEAD
        transactions: Vec<SerializedTransaction>,
    ) -> (Block, BlockInfo) {
=======
        transactions: Vec<(SerializedTransaction, ExecutionResult)>,
    ) {
>>>>>>> 32589d53
        // TODO - is there a way to acquire a mutable reference to the block-number without demanding &mut self?
        // this would allow us to avoid separate commands to load and add to the counter

        let block_number = self.block_number.load(std::sync::atomic::Ordering::SeqCst);
        let block_digest = block_certificate.digest();

        let block = Block {
            block_certificate: block_certificate.clone(),
            transactions,
        };

        let start = SystemTime::now();
        let validator_system_epoch_time_in_micros = start
            .duration_since(UNIX_EPOCH)
            .unwrap()
            .as_micros()
            .try_into()
            .unwrap();

        let block_info = BlockInfo {
            block_number,
            block_digest,
            validator_system_epoch_time_in_micros,
        };

        // write-out the block information to associated stores
        self.block_store.write(block_number, block.clone()).await;
        self.block_info_store.write(block_number, block_info.clone()).await;
        self.last_block_info_store.write(0, block_info.clone()).await;
        // update the block number
        self.block_number.fetch_add(1, std::sync::atomic::Ordering::SeqCst);
        (block, block_info)
    }

    pub async fn write_latest_orderbook_snaps(&self, orderbook_snaps: HashMap<String, OrderbookSnap>) {
        for (asset_pair, orderbook_snap) in orderbook_snaps {
            self.latest_orderbook_snap_store
                .write(asset_pair, orderbook_snap.clone())
                .await;
        }
    }

    pub fn prune(&self) {
        let mut locked_block_digest_cache = self.block_digest_cache.lock().unwrap();
        if locked_block_digest_cache.len() > self.gc_depth as usize {
            let mut threshold = locked_block_digest_cache.values().max().unwrap() - self.gc_depth;
            locked_block_digest_cache.retain(|_k, v| v > &mut threshold);
            self.transaction_cache
                .lock()
                .unwrap()
                .retain(|_k, v| v.is_none() || locked_block_digest_cache.contains_key(&v.unwrap()));
        }
    }
}

impl Default for ValidatorStore {
    fn default() -> Self {
        let store_path = tempfile::tempdir()
            .expect("Failed to open temporary directory")
            .into_path();
        Self::reopen(store_path)
    }
}

pub type StableSyncValidatorSigner = Pin<Arc<ValidatorKeyPair>>;

/// Encapsulates all state of the necessary state for a validator
/// drives execution of transactions and ensures safety
pub struct ValidatorState {
    // Fixed size, static, identity of the validator
    /// The name of this validator.
    pub name: ValidatorName,
    /// The signature key of the validator.
    pub secret: StableSyncValidatorSigner,
    /// A global lock to halt all transaction/cert processing.
    halted: AtomicBool,
    // Epoch related information.
    /// Committee of this GDEX instance.
    pub committee: ArcSwap<Committee>,
    /// NodeConfig for this node
    /// Controller of various blockchain modules
    pub master_controller: MasterController,
    /// A map of transactions which have been seen
    pub validator_store: ValidatorStore,
    /// Metrics around blockchain operations
    pub metrics: Arc<ValidatorMetrics>,
}

impl ValidatorState {
    // TODO: This function takes both committee and genesis as parameter.
    // Technically genesis already contains committee information. Could consider merging them.
    pub fn new(
        name: ValidatorName,
        secret: StableSyncValidatorSigner,
        genesis: &ValidatorGenesisState,
        store_db_path: &PathBuf,
        metrics: Arc<ValidatorMetrics>,
    ) -> Self {
        ValidatorState {
            name,
            secret,
            halted: AtomicBool::new(false),
            committee: ArcSwap::from(Arc::new(genesis.committee().unwrap())),
            master_controller: genesis.master_controller().clone(),
            validator_store: ValidatorStore::reopen(store_db_path),
            metrics,
        }
    }

    pub fn halt_validator(&self) {
        self.halted.store(true, Ordering::Relaxed);
    }

    pub fn unhalt_validator(&self) {
        self.halted.store(false, Ordering::Relaxed);
    }

    pub fn is_halted(&self) -> bool {
        self.halted.load(Ordering::Relaxed)
    }
}

impl ValidatorState {
    /// Initiate a new transaction.
    pub fn handle_pre_consensus_transaction(&self, transaction: &SignedTransaction) -> Result<(), GDEXError> {
        trace!("Handling a new pre-consensus transaction with the ValidatorState",);
        self.validator_store
            .insert_unconfirmed_transaction(transaction.get_transaction_payload());
        Ok(())
    }
}

#[async_trait]
impl ExecutionState for ValidatorState {
    type Transaction = SignedTransaction;
    type Error = GDEXError;
    type Outcome = (ConsensusOutput, ExecutionIndices, ExecutionResult);

    async fn handle_consensus_transaction(
        &self,
        consensus_output: &narwhal_consensus::ConsensusOutput,
        execution_indices: ExecutionIndices,
        signed_transaction: Self::Transaction,
    ) -> Result<Self::Outcome, Self::Error> {
        self.metrics.num_transactions_consensus.inc();
        let transaction = signed_transaction.get_transaction_payload();

        self.validator_store
            .insert_confirmed_transaction(transaction, consensus_output)?;

        let result = self.master_controller.handle_consensus_transaction(transaction);

<<<<<<< HEAD
        if let Err(err) = result {
            self.metrics.num_transactions_consensus_failed.inc();
            return Err(err);
        }
        Ok((consensus_output.clone(), execution_indices))
=======
        Ok((consensus_output.clone(), execution_indices, result))
>>>>>>> 32589d53
    }

    fn ask_consensus_write_lock(&self) -> bool {
        info!("Asking consensus write lock");
        true
    }

    fn release_consensus_write_lock(&self) {
        info!("releasing consensus write lock");
    }

    async fn load_execution_indices(&self) -> Result<ExecutionIndices, Self::Error> {
        Ok(ExecutionIndices::default())
    }

    fn deserialize(bytes: &[u8]) -> Result<Self::Transaction, bincode::Error> {
        bincode::deserialize(bytes)
    }
}

#[cfg(test)]
mod test_validator_state {
    use super::*;
    use crate::{
        builder::genesis_state::GenesisStateBuilder,
        genesis_ceremony::{VALIDATOR_BALANCE, VALIDATOR_FUNDING_AMOUNT},
    };
    use fastcrypto::{generate_production_keypair, DIGEST_LEN};
    use gdex_types::{
        account::ValidatorPubKeyBytes,
        crypto::{get_key_pair_from_rng, KeypairTraits, Signer},
        node::ValidatorInfo,
        order_book::OrderSide,
        transaction::{
            create_asset_creation_transaction, create_orderbook_creation_transaction, create_payment_transaction,
            create_place_cancel_order_transaction, create_place_limit_order_transaction,
            create_place_update_order_transaction, SignedTransaction,
        },
        utils,
    };
    use narwhal_consensus::ConsensusOutput;
    use narwhal_crypto::KeyPair;
    use narwhal_executor::ExecutionIndices;
    use narwhal_types::{Certificate, Header};
    use prometheus::Registry;

    #[tokio::test]
    pub async fn single_node_init() {
        let master_controller = MasterController::default();
        master_controller.initialize_controllers();
        master_controller.initialize_controller_accounts();

        let key: ValidatorKeyPair =
            get_key_pair_from_rng::<ValidatorKeyPair, rand::rngs::OsRng>(&mut rand::rngs::OsRng);
        let public_key = ValidatorPubKeyBytes::from(key.public());
        let secret = Arc::pin(key);

        let validator = ValidatorInfo {
            name: "0".into(),
            public_key,
            stake: VALIDATOR_FUNDING_AMOUNT,
            balance: VALIDATOR_BALANCE,
            delegation: 0,
            network_address: utils::new_network_address(),
            narwhal_primary_to_primary: utils::new_network_address(),
            narwhal_worker_to_primary: utils::new_network_address(),
            narwhal_primary_to_worker: vec![utils::new_network_address()],
            narwhal_worker_to_worker: vec![utils::new_network_address()],
            narwhal_consensus_addresses: vec![utils::new_network_address()],
        };

        let builder = GenesisStateBuilder::new()
            .set_master_controller(master_controller)
            .add_validator(validator);

        let genesis = builder.build();
        let store_path = tempfile::tempdir()
            .expect("Failed to open temporary directory")
            .into_path();

        let registry = Registry::default();
        let metrics = Arc::new(ValidatorMetrics::new(&registry));
        let validator = ValidatorState::new(public_key, secret, &genesis, &store_path, metrics);

        validator.halt_validator();
        validator.unhalt_validator();
    }

    fn create_test_validator() -> ValidatorState {
        let master_controller = MasterController::default();
        master_controller.initialize_controllers();
        master_controller.initialize_controller_accounts();

        let key: ValidatorKeyPair =
            get_key_pair_from_rng::<ValidatorKeyPair, rand::rngs::OsRng>(&mut rand::rngs::OsRng);
        let public_key = ValidatorPubKeyBytes::from(key.public());
        let secret = Arc::pin(key);

        let validator = ValidatorInfo {
            name: "0".into(),
            public_key,
            stake: VALIDATOR_FUNDING_AMOUNT,
            balance: VALIDATOR_BALANCE,
            delegation: 0,
            network_address: utils::new_network_address(),
            narwhal_primary_to_primary: utils::new_network_address(),
            narwhal_worker_to_primary: utils::new_network_address(),
            narwhal_primary_to_worker: vec![utils::new_network_address()],
            narwhal_worker_to_worker: vec![utils::new_network_address()],
            narwhal_consensus_addresses: vec![utils::new_network_address()],
        };

        let builder = GenesisStateBuilder::new()
            .set_master_controller(master_controller)
            .add_validator(validator);

        let genesis = builder.build();
        let store_path = tempfile::tempdir()
            .expect("Failed to open temporary directory")
            .into_path();
        let registry = Registry::default();
        let metrics = Arc::new(ValidatorMetrics::new(&registry));
        ValidatorState::new(public_key, secret, &genesis, &store_path, metrics)
    }

    fn create_test_execution_indices() -> ExecutionIndices {
        ExecutionIndices {
            next_certificate_index: 1,
            next_batch_index: 1,
            next_transaction_index: 1,
        }
    }

    fn create_test_consensus_output() -> ConsensusOutput {
        let dummy_header = Header::default();
        let dummy_certificate = Certificate {
            header: dummy_header,
            votes: Vec::new(),
        };
        ConsensusOutput {
            certificate: dummy_certificate,
            consensus_index: 1,
        }
    }

    #[allow(unused_must_use)]
    #[tokio::test]
    pub async fn process_create_asset_txn() {
        let validator: ValidatorState = create_test_validator();
        let dummy_consensus_output = create_test_consensus_output();
        let dummy_execution_indices = create_test_execution_indices();

        // create asset transaction
        let sender_kp = generate_production_keypair::<KeyPair>();
        let recent_block_hash = BlockDigest::new([0; DIGEST_LEN]);
        let create_asset_txn = create_asset_creation_transaction(&sender_kp, recent_block_hash, 0);
        let signed_digest = sender_kp.sign(&create_asset_txn.digest().get_array()[..]);
        let signed_create_asset_txn =
            SignedTransaction::new(sender_kp.public().clone(), create_asset_txn, signed_digest);

        validator
            .handle_consensus_transaction(
                &dummy_consensus_output,
                dummy_execution_indices.clone(),
                signed_create_asset_txn,
            )
            .await
            .unwrap();
    }

    #[allow(unused_must_use)]
    #[tokio::test]
    pub async fn process_payment_txn() {
        let validator: ValidatorState = create_test_validator();
        let dummy_consensus_output = create_test_consensus_output();
        let dummy_execution_indices = create_test_execution_indices();

        // create asset transaction
        let sender_kp = generate_production_keypair::<KeyPair>();
        let recent_block_hash = BlockDigest::new([0; DIGEST_LEN]);
        let create_asset_txn = create_asset_creation_transaction(&sender_kp, recent_block_hash, 0);
        let signed_digest = sender_kp.sign(&create_asset_txn.digest().get_array()[..]);
        let signed_create_asset_txn =
            SignedTransaction::new(sender_kp.public().clone(), create_asset_txn, signed_digest);

        validator
            .handle_consensus_transaction(
                &dummy_consensus_output,
                dummy_execution_indices.clone(),
                signed_create_asset_txn,
            )
            .await
            .unwrap();

        // create payment transaction
        const TEST_ASSET_ID: u64 = 0;
        const TEST_AMOUNT: u64 = 1000000;
        let receiver_kp = generate_production_keypair::<KeyPair>();
        let payment_txn =
            create_payment_transaction(&sender_kp, &receiver_kp, TEST_ASSET_ID, TEST_AMOUNT, recent_block_hash);
        let signed_digest = sender_kp.sign(&payment_txn.digest().get_array()[..]);
        let signed_payment_txn = SignedTransaction::new(sender_kp.public().clone(), payment_txn, signed_digest);

        validator
            .handle_consensus_transaction(
                &dummy_consensus_output,
                dummy_execution_indices.clone(),
                signed_payment_txn,
            )
            .await
            .unwrap();
    }

    #[allow(unused_must_use)]
    #[tokio::test]
    pub async fn process_create_orderbook_transaction() {
        let validator: ValidatorState = create_test_validator();
        let dummy_consensus_output = create_test_consensus_output();
        let dummy_execution_indices = create_test_execution_indices();

        // create asset transaction
        let sender_kp = generate_production_keypair::<KeyPair>();
        let recent_block_hash = BlockDigest::new([0; DIGEST_LEN]);

        for asset_number in 0..5 {
            let create_asset_txn = create_asset_creation_transaction(&sender_kp, recent_block_hash, asset_number);
            let signed_digest = sender_kp.sign(&create_asset_txn.digest().get_array()[..]);
            let signed_create_asset_txn =
                SignedTransaction::new(sender_kp.public().clone(), create_asset_txn, signed_digest);

            validator
                .handle_consensus_transaction(
                    &dummy_consensus_output,
                    dummy_execution_indices.clone(),
                    signed_create_asset_txn.clone(),
                )
                .await
                .unwrap();
        }

        // create orderbook transaction
        const TEST_BASE_ASSET_ID: u64 = 1;
        const TEST_QUOTE_ASSET_ID: u64 = 2;
        let sender_kp = generate_production_keypair::<KeyPair>();
        let recent_block_hash = BlockDigest::new([0; DIGEST_LEN]);
        let create_orderbook_txn = create_orderbook_creation_transaction(
            &sender_kp,
            TEST_BASE_ASSET_ID,
            TEST_QUOTE_ASSET_ID,
            recent_block_hash,
        );
        let signed_digest = sender_kp.sign(&create_orderbook_txn.digest().get_array()[..]);
        let signed_create_asset_txn =
            SignedTransaction::new(sender_kp.public().clone(), create_orderbook_txn, signed_digest);

        validator
            .handle_consensus_transaction(
                &dummy_consensus_output,
                dummy_execution_indices.clone(),
                signed_create_asset_txn,
            )
            .await
            .unwrap();
    }

    #[allow(unused_must_use)]
    #[tokio::test]
    pub async fn process_place_limit_order_and_cancel_transaction() {
        let validator: ValidatorState = create_test_validator();
        let dummy_consensus_output = create_test_consensus_output();
        let dummy_execution_indices = create_test_execution_indices();

        // create asset transaction
        let sender_kp = generate_production_keypair::<KeyPair>();
        let recent_block_hash = BlockDigest::new([0; DIGEST_LEN]);

        for asset_number in 0..5 {
            let create_asset_txn = create_asset_creation_transaction(&sender_kp, recent_block_hash, asset_number);
            let signed_digest = sender_kp.sign(&create_asset_txn.digest().get_array()[..]);
            let signed_create_asset_txn =
                SignedTransaction::new(sender_kp.public().clone(), create_asset_txn, signed_digest);

            validator
                .handle_consensus_transaction(
                    &dummy_consensus_output,
                    dummy_execution_indices.clone(),
                    signed_create_asset_txn.clone(),
                )
                .await
                .unwrap();
        }

        // create orderbook transaction
        const TEST_BASE_ASSET_ID: u64 = 1;
        const TEST_QUOTE_ASSET_ID: u64 = 2;
        let recent_block_hash = BlockDigest::new([0; DIGEST_LEN]);
        let create_orderbook_txn = create_orderbook_creation_transaction(
            &sender_kp,
            TEST_BASE_ASSET_ID,
            TEST_QUOTE_ASSET_ID,
            recent_block_hash,
        );
        let signed_digest = sender_kp.sign(&create_orderbook_txn.digest().get_array()[..]);
        let signed_create_asset_txn =
            SignedTransaction::new(sender_kp.public().clone(), create_orderbook_txn, signed_digest);

        validator
            .handle_consensus_transaction(
                &dummy_consensus_output,
                dummy_execution_indices.clone(),
                signed_create_asset_txn,
            )
            .await
            .unwrap();

        const TEST_PRICE: u64 = 100;
        const TEST_QUANTITY: u64 = 100;
        let place_limit_order_txn = create_place_limit_order_transaction(
            &sender_kp,
            TEST_BASE_ASSET_ID,
            TEST_QUOTE_ASSET_ID,
            OrderSide::Bid,
            TEST_PRICE,
            TEST_QUANTITY,
            recent_block_hash,
        );
        let signed_digest = sender_kp.sign(&place_limit_order_txn.digest().get_array()[..]);
        let signed_place_limit_order_txn =
            SignedTransaction::new(sender_kp.public().clone(), place_limit_order_txn, signed_digest);

        validator
            .handle_consensus_transaction(
                &dummy_consensus_output,
                dummy_execution_indices.clone(),
                signed_place_limit_order_txn,
            )
            .await
            .unwrap();

        // cancel order
        const TEST_ORDER_ID: u64 = 1;
        let cancel_order_txn = create_place_cancel_order_transaction(
            &sender_kp,
            TEST_BASE_ASSET_ID,
            TEST_QUOTE_ASSET_ID,
            TEST_ORDER_ID,
            OrderSide::Bid,
            recent_block_hash,
        );
        let signed_digest = sender_kp.sign(&cancel_order_txn.digest().get_array()[..]);
        let signed_cancel_order_txn =
            SignedTransaction::new(sender_kp.public().clone(), cancel_order_txn, signed_digest);

        validator
            .handle_consensus_transaction(
                &dummy_consensus_output,
                dummy_execution_indices.clone(),
                signed_cancel_order_txn,
            )
            .await
            .unwrap();
    }

    #[allow(unused_must_use)]
    #[tokio::test]
    pub async fn process_place_limit_order_and_update_transaction() {
        let validator: ValidatorState = create_test_validator();
        let dummy_consensus_output = create_test_consensus_output();
        let dummy_execution_indices = create_test_execution_indices();

        // create asset transaction
        let sender_kp = generate_production_keypair::<KeyPair>();
        let recent_block_hash = BlockDigest::new([0; DIGEST_LEN]);

        for asset_number in 0..5 {
            let create_asset_txn = create_asset_creation_transaction(&sender_kp, recent_block_hash, asset_number);
            let signed_digest = sender_kp.sign(&create_asset_txn.digest().get_array()[..]);
            let signed_create_asset_txn =
                SignedTransaction::new(sender_kp.public().clone(), create_asset_txn, signed_digest);

            validator
                .handle_consensus_transaction(
                    &dummy_consensus_output,
                    dummy_execution_indices.clone(),
                    signed_create_asset_txn.clone(),
                )
                .await
                .unwrap();
        }

        // create orderbook transaction
        const TEST_BASE_ASSET_ID: u64 = 1;
        const TEST_QUOTE_ASSET_ID: u64 = 2;
        let recent_block_hash = BlockDigest::new([0; DIGEST_LEN]);
        let create_orderbook_txn = create_orderbook_creation_transaction(
            &sender_kp,
            TEST_BASE_ASSET_ID,
            TEST_QUOTE_ASSET_ID,
            recent_block_hash,
        );
        let signed_digest = sender_kp.sign(&create_orderbook_txn.digest().get_array()[..]);
        let signed_create_asset_txn =
            SignedTransaction::new(sender_kp.public().clone(), create_orderbook_txn, signed_digest);

        validator
            .handle_consensus_transaction(
                &dummy_consensus_output,
                dummy_execution_indices.clone(),
                signed_create_asset_txn,
            )
            .await
            .unwrap();

        const TEST_PRICE: u64 = 100;
        const TEST_QUANTITY: u64 = 100;
        let place_limit_order_txn = create_place_limit_order_transaction(
            &sender_kp,
            TEST_BASE_ASSET_ID,
            TEST_QUOTE_ASSET_ID,
            OrderSide::Bid,
            TEST_PRICE,
            TEST_QUANTITY,
            recent_block_hash,
        );
        let signed_digest = sender_kp.sign(&place_limit_order_txn.digest().get_array()[..]);
        let signed_place_limit_order_txn =
            SignedTransaction::new(sender_kp.public().clone(), place_limit_order_txn, signed_digest);

        validator
            .handle_consensus_transaction(
                &dummy_consensus_output,
                dummy_execution_indices.clone(),
                signed_place_limit_order_txn,
            )
            .await
            .unwrap();

        // cancel order
        const TEST_ORDER_ID: u64 = 1;
        let update_order_txn = create_place_update_order_transaction(
            &sender_kp,
            TEST_BASE_ASSET_ID,
            TEST_QUOTE_ASSET_ID,
            TEST_ORDER_ID,
            OrderSide::Bid,
            TEST_PRICE,
            TEST_QUANTITY + 1,
            recent_block_hash,
        );
        let signed_digest = sender_kp.sign(&update_order_txn.digest().get_array()[..]);
        let signed_update_order_txn =
            SignedTransaction::new(sender_kp.public().clone(), update_order_txn, signed_digest);

        validator
            .handle_consensus_transaction(
                &dummy_consensus_output,
                dummy_execution_indices.clone(),
                signed_update_order_txn,
            )
            .await
            .unwrap();
    }
}<|MERGE_RESOLUTION|>--- conflicted
+++ resolved
@@ -161,13 +161,8 @@
     pub async fn write_latest_block(
         &self,
         block_certificate: BlockCertificate,
-<<<<<<< HEAD
-        transactions: Vec<SerializedTransaction>,
+        transactions: Vec<(SerializedTransaction, ExecutionResult)>,
     ) -> (Block, BlockInfo) {
-=======
-        transactions: Vec<(SerializedTransaction, ExecutionResult)>,
-    ) {
->>>>>>> 32589d53
         // TODO - is there a way to acquire a mutable reference to the block-number without demanding &mut self?
         // this would allow us to avoid separate commands to load and add to the counter
 
@@ -320,15 +315,11 @@
 
         let result = self.master_controller.handle_consensus_transaction(transaction);
 
-<<<<<<< HEAD
         if let Err(err) = result {
             self.metrics.num_transactions_consensus_failed.inc();
             return Err(err);
         }
-        Ok((consensus_output.clone(), execution_indices))
-=======
         Ok((consensus_output.clone(), execution_indices, result))
->>>>>>> 32589d53
     }
 
     fn ask_consensus_write_lock(&self) -> bool {
